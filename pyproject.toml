[build-system]
requires = ["setuptools>=69.0.3", "wheel"]
build-backend = "setuptools.build_meta"

[project]
name = "bgpy_pkg"
<<<<<<< HEAD
version = "9.0.0"
=======
version = "8.1.0"
>>>>>>> e395a92e
requires-python = ">=3.10"
description = "Simulates BGP and ROV in an extensible manner"
readme = "README.md"
authors = [
    {name = "Justin Furuness", email = "jfuruness@gmail.com"},
    {name = "Cameron Morris", email = "cameron.morris@uconn.edu"},
    {name = "Reynaldo Morillo", email = "reynaldo.morillo@uconn.edu"},
    {name = "Arvind Kasiliya", email = "arvind.kasiliya@uconn.edu"},
    {name = "Joel Braun", email = "joel.braun@de-cix.net"}
]
maintainers = [
  {name = "Justin Furuness", email = "jfuruness@gmail.com"}
]
license = {file = "LICENSE.txt"}
keywords = [
    "BGPy",
    "bgpy",
    "bgpc",
    "bgpy_pkg",
    "BGP",
    "Caida",
    "CAIDA",
    "Peers",
    "Providers",
    "Relationships",
    "AS-Serial",
    "Customers",
    "Simulation",
    "ROV",
    "Furuness"
]
classifiers = [
    "Programming Language :: Python :: 3",
    "Environment :: Console",
    "License :: OSI Approved :: BSD License",
    "Intended Audience :: Developers"
]
dependencies = [
    "beautifulsoup4==4.12.3",
    "requests==2.31.0",
    "requests-cache==1.2.0",
    "roa-checker==3.0.0",
    "frozendict==2.4.0",
    "graphviz==0.20.1",
    "pillow==10.2.0",
    "matplotlib==3.8.3",
    "pytest==8.0.1",
    "PyYAML~=6.0",
    "tqdm==4.66.2",
    "yamlable==1.1.1",
]

[project.urls]
Homepage = "https://github.com/jfuruness/bgpy_pkg"
Documentation = "https://github.com/jfuruness/bgpy/wiki"

[project.scripts]
bgpy = "bgpy.__main__:main"

[project.optional-dependencies]
test = [
    "black==24.2.0",
    "pre-commit==3.6.2",
    "types-requests==2.31.0.20240218",
    "types-PyYAML==6.0.12.12",
    "mypy==1.8.0",
    "flake8==7.0.0",
    "tox==4.13.0",
    "pytest-xdist==3.5.0",
    "ruff==0.2.2",
]

[tool.setuptools]
include-package-data = true

# https://stackoverflow.com/a/76214408/8903959
[tool.setuptools.package-data]
"bgpy" = ["py.typed"]

# https://stackoverflow.com/a/76214408/8903959
# [tool.setuptools.packages.find]
# where = ["bgpy"]

[tool.pytest.ini_options]
python_files = ["test*.py"]
python_classes = ["Test*"]
python_functions = ["test*"]
# addopts = "-m 'not slow'"  # -n 6
markers = [
    "slow",  # All slow tests
    "framework",  # All framework tests
    "unit_tests",  # All unit tests
    "engine",  # All engine tests
    "caida_collector_base_funcs",  # other funcs in caida collector
    "data_extraction_funcs",  # Related to reading data from file
    "html_funcs",  # Funcs related to html
    "read_file_funcs",  # Reading caida files
]
filterwarnings = [
    "ignore::DeprecationWarning:yamlable",
    "ignore::DeprecationWarning:tqdm",
    "ignore::DeprecationWarning:dateutil.tz.tz",
]

[tool.mypy]
mypy_path = "bgpy"
check_untyped_defs = true
disallow_any_generics = true
ignore_missing_imports = true
no_implicit_optional = true
show_error_codes = true
strict_equality = true
warn_redundant_casts = true
warn_return_any = true
warn_unreachable = true
warn_unused_configs = true
no_implicit_reexport = true

[tool.flake8]
max-line-length = 88

[tool.coverage.run]
branch = true
omit = [
    "*tests*",
    "*__init__*"
]

[tool.coverage.report]
show_missing = true
exclude_lines = [
    # Excludes lines overrides pragma: no cover, so add it back
    "pragma: no cover",
    # Code below this is not meant to be tested
    "raise NotImplementedError",
    # Code that isn't meant to be run
    "if __name__ == .__main__.:"
]<|MERGE_RESOLUTION|>--- conflicted
+++ resolved
@@ -4,11 +4,7 @@
 
 [project]
 name = "bgpy_pkg"
-<<<<<<< HEAD
 version = "9.0.0"
-=======
-version = "8.1.0"
->>>>>>> e395a92e
 requires-python = ">=3.10"
 description = "Simulates BGP and ROV in an extensible manner"
 readme = "README.md"
