from collections import defaultdict
import csv
from math import sqrt
from pathlib import Path
import pickle
from statistics import mean
from statistics import stdev
from typing import Any, Optional, Union

from .data_key import DataKey
from .metric import Metric
from .metric_key import MetricKey

from bgpy.caida_collector.graph.base_as import AS
from bgpy.enums import Plane, SpecialPercentAdoptions
from bgpy.simulation_engine import SimulationEngine
from bgpy.simulation_framework.scenarios import Scenario
from bgpy.simulation_framework.utils import get_all_metric_keys


class MetricTracker:
    """Tracks metrics used in graphs across trials"""

    def __init__(self, data: Optional[defaultdict[DataKey, list[Metric]]] = None):
        """Inits data"""

        # This is a list of all the trial info
        # You must save info trial by trial, so that you can join
        # After a return from multiprocessing
        # key DataKey (prop_round, percent_adopt, scenario_label, MetricKey)
        # value is a list of metric instances
        if data:
            self.data: defaultdict[DataKey, list[Metric]] = data
        else:
            self.data = defaultdict(list)

        self.metric_keys: list[MetricKey] = list(get_all_metric_keys())

    #############
    # Add Funcs #
    #############

    def __add__(self, other):
        """Merges other MetricTracker into this one and combines the data

        This gets called when we need to merge all the MetricTrackers
        from the various processes that were spawned
        """

        if isinstance(other, MetricTracker):
            # Deepcopy is slow, but fine here since it's only called once after sims
            # For BGPy __main__ using 100 trials, 3 percent adoptions, 1 scenario
            # on a lenovo laptop
            # 1.5s
            # new_data: defaultdict[DataKey, list[Metric]] = deepcopy(self.data)
            # .04s, but dangerous
            # new_data: defaultdict[DataKey, list[Metric]] = self.data
            # for k, v in other.data.items():
            #     new_data[k].extend(v)
            # .04s, not dangerous
            new_data: defaultdict[DataKey, list[Metric]] = defaultdict(list)
            for obj in (self, other):
                for k, v in obj.data.items():
                    new_data[k].extend(v)
            return self.__class__(data=new_data)
        else:
            return NotImplemented

    def __radd__(self, other):
        return self.__add__(other)

    ######################
    # Data Writing Funcs #
    ######################

    def write_data(
        self,
        csv_path: Path,
        pickle_path: Path,
    ) -> None:
        """Writes data to CSV and pickles it"""

        with csv_path.open("w") as f:
            rows = self.get_csv_rows()
            writer = csv.DictWriter(f, fieldnames=list(rows[0].keys()))
            writer.writeheader()
            writer.writerows(rows)

        with pickle_path.open("wb") as f:
            pickle.dump(self.get_pickle_data(), f)

    def get_csv_rows(self) -> list[dict[str, Any]]:
        """Returns rows for a CSV"""

        rows = list()
        for data_key, metric_list in self.data.items():
            agg_percents = sum(metric_list, start=metric_list[0]).percents
            for metric_key, trial_data in agg_percents.items():
                assert metric_key.PolicyCls
                row = {
                    "scenario_cls": data_key.scenario_config.ScenarioCls.__name__,
<<<<<<< HEAD
                    "AdoptingPolicyCls": (
                        data_key.scenario_config.AdoptPolicyCls.__name__
                    ),
                    "BasePolicyCls": data_key.scenario_config.BasePolicyCls.__name__,
                    "PolicyCls": metric_key.PolicyCls.__name__,
=======
                    "adopting_as_cls": data_key.scenario_config.AdoptASCls.__name__,
                    "base_as_cls": data_key.scenario_config.BaseASCls.__name__,
                    "as_cls": metric_key.ASCls.__name__,
>>>>>>> eb34b161
                    "outcome_type": metric_key.plane.name,
                    "as_group": metric_key.as_group.value,
                    "outcome": metric_key.outcome.value,
                    "percent_adopt": data_key.percent_adopt,
                    "propagation_round": data_key.propagation_round,
                    "value": mean(trial_data),
                    "yerr": self._get_yerr(trial_data),
                    "scenario_config_label": data_key.scenario_config.csv_label,
                }
                rows.append(row)
        return rows

    def get_pickle_data(self):
        agg_data = list()
        for data_key, metric_list in self.data.items():
            agg_percents = sum(metric_list, start=metric_list[0]).percents
            for metric_key, trial_data in agg_percents.items():
                row = {
                    "data_key": data_key,
                    "metric_key": metric_key,
                    "value": mean(trial_data),
                    "yerr": self._get_yerr(trial_data),
                }
                agg_data.append(row)
        return agg_data

    def _get_yerr(self, trial_data: list[float]) -> float:
        """Returns 90% confidence interval for graphing"""

        if len(trial_data) > 1:
            yerr_num = 1.645 * 2 * stdev(trial_data)
            yerr_denom = sqrt(len(trial_data))
            return float(yerr_num / yerr_denom)
        else:
            return 0

    ######################
    # Track Metric Funcs #
    ######################

    def track_trial_metrics(
        self,
        *,
        engine: SimulationEngine,
        percent_adopt: Union[float, SpecialPercentAdoptions],
        trial: int,
        scenario: Scenario,
        propagation_round: int,
        outcomes: dict[str, dict[AS, Any]],
    ) -> None:
        """Tracks all metrics from a single trial, adding to self.data

        The reason we don't simply save the engine to track metrics later
        is because the engines are very large and this would take a lot longer
        """

        self._track_trial_metrics(
            engine=engine,
            percent_adopt=percent_adopt,
            trial=trial,
            scenario=scenario,
            propagation_round=propagation_round,
            outcomes=outcomes,
        )
        self._track_trial_metrics_hook(
            engine=engine,
            percent_adopt=percent_adopt,
            trial=trial,
            scenario=scenario,
            propagation_round=propagation_round,
            outcomes=outcomes,
        )

    def _track_trial_metrics(
        self,
        *,
        engine: SimulationEngine,
        percent_adopt: Union[float, SpecialPercentAdoptions],
        trial: int,
        scenario: Scenario,
        propagation_round: int,
        outcomes,
    ) -> None:
        """Tracks all metrics from a single trial, adding to self.data

        TODO: This should really be cleaned up, but good enough for now
        """

        metrics = [Metric(x, scenario.policy_classes_used) for x in self.metric_keys]
        self._populate_metrics(
            metrics=metrics, engine=engine, scenario=scenario, outcomes=outcomes
        )
        for metric in metrics:
            key = DataKey(
                propagation_round=propagation_round,
                percent_adopt=percent_adopt,
                scenario_config=scenario.scenario_config,
                metric_key=metric.metric_key,
            )
            self.data[key].append(metric)

    def _populate_metrics(
        self,
        *,
        metrics: list[Metric],
        engine: SimulationEngine,
        scenario: Scenario,
        outcomes,
    ) -> None:
        """Populates all metrics with data"""

        ctrl_plane_outcomes = outcomes[Plane.CTRL.value]
        data_plane_outcomes = outcomes[Plane.DATA.value]

        # Don't count these!
        uncountable_asns = scenario._preset_asns

        for as_obj in engine:
            # Don't count preset ASNs
            if as_obj.asn in uncountable_asns:
                continue
            for metric in metrics:
                metric.add_data(
                    as_obj=as_obj,
                    engine=engine,
                    scenario=scenario,
                    ctrl_plane_outcome=ctrl_plane_outcomes[as_obj],
                    data_plane_outcome=data_plane_outcomes[as_obj],
                )
        # Only call this once or else it adds significant amounts of time
        for metric in metrics:
            metric.save_percents()

    def _track_trial_metrics_hook(
        self,
        *,
        engine: SimulationEngine,
        percent_adopt: Union[float, SpecialPercentAdoptions],
        trial: int,
        scenario: Scenario,
        propagation_round: int,
        outcomes,
    ) -> None:
        """Hook function for easy subclassing by a user"""

        pass<|MERGE_RESOLUTION|>--- conflicted
+++ resolved
@@ -99,20 +99,14 @@
                 assert metric_key.PolicyCls
                 row = {
                     "scenario_cls": data_key.scenario_config.ScenarioCls.__name__,
-<<<<<<< HEAD
                     "AdoptingPolicyCls": (
                         data_key.scenario_config.AdoptPolicyCls.__name__
                     ),
                     "BasePolicyCls": data_key.scenario_config.BasePolicyCls.__name__,
                     "PolicyCls": metric_key.PolicyCls.__name__,
-=======
-                    "adopting_as_cls": data_key.scenario_config.AdoptASCls.__name__,
-                    "base_as_cls": data_key.scenario_config.BaseASCls.__name__,
-                    "as_cls": metric_key.ASCls.__name__,
->>>>>>> eb34b161
                     "outcome_type": metric_key.plane.name,
                     "as_group": metric_key.as_group.value,
-                    "outcome": metric_key.outcome.value,
+                    "outcome": metric_key.outcome.name,
                     "percent_adopt": data_key.percent_adopt,
                     "propagation_round": data_key.propagation_round,
                     "value": mean(trial_data),
