from dataclasses import dataclass
from typing import Any, Optional, Union

from bgpy.enums import ASGroups, Plane, Outcomes
from bgpy.simulation_engine import BGPSimplePolicy


@dataclass(frozen=True, slots=True)
class MetricKey:
    """Key for storing data within each metric"""

    plane: Plane
    as_group: ASGroups
    outcome: Outcomes
<<<<<<< HEAD
    PolicyCls: Optional[type[BGPSimplePolicy]] = None
=======
    ASCls: Union[Optional[type[AS]], Any] = None
>>>>>>> eb34b161
<|MERGE_RESOLUTION|>--- conflicted
+++ resolved
@@ -12,8 +12,4 @@
     plane: Plane
     as_group: ASGroups
     outcome: Outcomes
-<<<<<<< HEAD
-    PolicyCls: Optional[type[BGPSimplePolicy]] = None
-=======
-    ASCls: Union[Optional[type[AS]], Any] = None
->>>>>>> eb34b161
+    PolicyCls: Union[Optional[type[BGPSimplePolicy]], Any] = None