--- conflicted
+++ resolved
@@ -113,12 +113,8 @@
 
         asn_group = engine.asn_groups[self.metric_key.as_group.value]
         if as_obj.asn in asn_group and outcome == self.metric_key.outcome:
-<<<<<<< HEAD
             self._numerators[as_obj.policy.__class__] += 1
-=======
-            self._numerators[as_obj.__class__] += 1
             self._numerators[Any] += 1
->>>>>>> master
 
     def _add_denominator(
         self,
@@ -132,12 +128,8 @@
         """Adds to the denominator if it is within the as group"""
 
         if as_obj.asn in engine.asn_groups[self.metric_key.as_group.value]:
-<<<<<<< HEAD
             self._denominators[as_obj.policy.__class__] += 1
-=======
-            self._denominators[as_obj.__class__] += 1
             self._denominators[Any] += 1
->>>>>>> master
             return True
         else:
             return False