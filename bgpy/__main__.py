--- conflicted
+++ resolved
@@ -1,11 +1,7 @@
 from pathlib import Path
 
-<<<<<<< HEAD
 from .simulation_engine import ROVSimplePolicy
-=======
 from .enums import SpecialPercentAdoptions
-from .simulation_engine import ROVSimpleAS
->>>>>>> eb34b161
 from .simulation_framework import Simulation, SubprefixHijack, ScenarioConfig
 
 
