!yamlable/SimulationEngine
<<<<<<< HEAD
1: !yamlable/AS
  asn: 1
  customer_cone_size: 0
  customers: !!python/tuple
  - 2
  input_clique: false
  ixp: false
  peers: !!python/tuple []
  policy: !yamlable/BGPSimplePolicy
=======
as_dict:
  1: !yamlable/BGPSimpleAS
>>>>>>> 98519ff4
    _local_rib: !yamlable/LocalRIB
      1.2.0.0/16: !yamlable/Announcement
        as_path: !!python/tuple
        - 1
        - 2
        - 777
        communities: !!python/tuple []
        prefix: 1.2.0.0/16
        recv_relationship: !simulator_codec/Relationships
          name: CUSTOMERS
          value: 3
        roa_origin: 777
        roa_valid_length: true
        seed_asn: null
        timestamp: 0
        traceback_end: false
        withdraw: false
    _recv_q: !yamlable/RecvQueue {}
<<<<<<< HEAD
  propagation_rank: 2
  providers: !!python/tuple []
2: !yamlable/AS
  asn: 2
  customer_cone_size: 1
  customers: !!python/tuple
  - 777
  input_clique: false
  ixp: false
  peers: !!python/tuple
  - 3
  policy: !yamlable/BGPSimplePolicy
=======
    asn: 1
    customer_cone_size: 0
    customers: !!python/tuple
    - 2
    input_clique: false
    ixp: false
    peers: !!python/tuple []
    propagation_rank: 2
    providers: !!python/tuple []
  2: !yamlable/BGPSimpleAS
>>>>>>> 98519ff4
    _local_rib: !yamlable/LocalRIB
      1.2.0.0/16: !yamlable/Announcement
        as_path: !!python/tuple
        - 2
        - 777
        communities: !!python/tuple []
        prefix: 1.2.0.0/16
        recv_relationship: !simulator_codec/Relationships
          name: CUSTOMERS
          value: 3
        roa_origin: 777
        roa_valid_length: true
        seed_asn: null
        timestamp: 0
        traceback_end: false
        withdraw: false
      1.2.3.0/24: !yamlable/Announcement
        as_path: !!python/tuple
        - 2
        - 3
        - 666
        communities: !!python/tuple []
        prefix: 1.2.3.0/24
        recv_relationship: !simulator_codec/Relationships
          name: PEERS
          value: 2
        roa_origin: 777
        roa_valid_length: false
        seed_asn: null
        timestamp: 1
        traceback_end: false
        withdraw: false
    _recv_q: !yamlable/RecvQueue {}
<<<<<<< HEAD
  propagation_rank: 1
  providers: !!python/tuple
  - 1
3: !yamlable/AS
  asn: 3
  customer_cone_size: 1
  customers: !!python/tuple
  - 666
  input_clique: false
  ixp: false
  peers: !!python/tuple
  - 2
  policy: !yamlable/BGPSimplePolicy
=======
    asn: 2
    customer_cone_size: 1
    customers: !!python/tuple
    - 777
    input_clique: false
    ixp: false
    peers: !!python/tuple
    - 3
    propagation_rank: 1
    providers: !!python/tuple
    - 1
  3: !yamlable/BGPSimpleAS
>>>>>>> 98519ff4
    _local_rib: !yamlable/LocalRIB
      1.2.0.0/16: !yamlable/Announcement
        as_path: !!python/tuple
        - 3
        - 2
        - 777
        communities: !!python/tuple []
        prefix: 1.2.0.0/16
        recv_relationship: !simulator_codec/Relationships
          name: PEERS
          value: 2
        roa_origin: 777
        roa_valid_length: true
        seed_asn: null
        timestamp: 0
        traceback_end: false
        withdraw: false
      1.2.3.0/24: !yamlable/Announcement
        as_path: !!python/tuple
        - 3
        - 666
        communities: !!python/tuple []
        prefix: 1.2.3.0/24
        recv_relationship: !simulator_codec/Relationships
          name: CUSTOMERS
          value: 3
        roa_origin: 777
        roa_valid_length: false
        seed_asn: null
        timestamp: 1
        traceback_end: false
        withdraw: false
    _recv_q: !yamlable/RecvQueue {}
<<<<<<< HEAD
  propagation_rank: 1
  providers: !!python/tuple []
666: !yamlable/AS
  asn: 666
  customer_cone_size: 0
  customers: !!python/tuple []
  input_clique: false
  ixp: false
  peers: !!python/tuple []
  policy: !yamlable/BGPSimplePolicy
=======
    asn: 3
    customer_cone_size: 1
    customers: !!python/tuple
    - 666
    input_clique: false
    ixp: false
    peers: !!python/tuple
    - 2
    propagation_rank: 1
    providers: !!python/tuple []
  666: !yamlable/BGPSimpleAS
>>>>>>> 98519ff4
    _local_rib: !yamlable/LocalRIB
      1.2.0.0/16: !yamlable/Announcement
        as_path: !!python/tuple
        - 666
        - 3
        - 2
        - 777
        communities: !!python/tuple []
        prefix: 1.2.0.0/16
        recv_relationship: !simulator_codec/Relationships
          name: PROVIDERS
          value: 1
        roa_origin: 777
        roa_valid_length: true
        seed_asn: null
        timestamp: 0
        traceback_end: false
        withdraw: false
      1.2.3.0/24: !yamlable/Announcement
        as_path: !!python/tuple
        - 666
        communities: !!python/tuple []
        prefix: 1.2.3.0/24
        recv_relationship: !simulator_codec/Relationships
          name: ORIGIN
          value: 4
        roa_origin: 777
        roa_valid_length: false
        seed_asn: 666
        timestamp: 1
        traceback_end: false
        withdraw: false
    _recv_q: !yamlable/RecvQueue {}
<<<<<<< HEAD
  propagation_rank: 0
  providers: !!python/tuple
  - 3
777: !yamlable/AS
  asn: 777
  customer_cone_size: 0
  customers: !!python/tuple []
  input_clique: false
  ixp: false
  peers: !!python/tuple []
  policy: !yamlable/BGPSimplePolicy
=======
    asn: 666
    customer_cone_size: 0
    customers: !!python/tuple []
    input_clique: false
    ixp: false
    peers: !!python/tuple []
    propagation_rank: 0
    providers: !!python/tuple
    - 3
  777: !yamlable/BGPSimpleAS
>>>>>>> 98519ff4
    _local_rib: !yamlable/LocalRIB
      1.2.0.0/16: !yamlable/Announcement
        as_path: !!python/tuple
        - 777
        communities: !!python/tuple []
        prefix: 1.2.0.0/16
        recv_relationship: !simulator_codec/Relationships
          name: ORIGIN
          value: 4
        roa_origin: 777
        roa_valid_length: true
        seed_asn: 777
        timestamp: 0
        traceback_end: false
        withdraw: false
      1.2.3.0/24: !yamlable/Announcement
        as_path: !!python/tuple
        - 777
        - 2
        - 3
        - 666
        communities: !!python/tuple []
        prefix: 1.2.3.0/24
        recv_relationship: !simulator_codec/Relationships
          name: PROVIDERS
          value: 1
        roa_origin: 777
        roa_valid_length: false
        seed_asn: null
        timestamp: 1
        traceback_end: false
        withdraw: false
    _recv_q: !yamlable/RecvQueue {}
<<<<<<< HEAD
  propagation_rank: 0
  providers: !!python/tuple
  - 2
=======
    asn: 777
    customer_cone_size: 0
    customers: !!python/tuple []
    input_clique: false
    ixp: false
    peers: !!python/tuple []
    propagation_rank: 0
    providers: !!python/tuple
    - 2
ixp_asns: []
>>>>>>> 98519ff4
<|MERGE_RESOLUTION|>--- conflicted
+++ resolved
@@ -1,50 +1,6 @@
 !yamlable/SimulationEngine
-<<<<<<< HEAD
-1: !yamlable/AS
-  asn: 1
-  customer_cone_size: 0
-  customers: !!python/tuple
-  - 2
-  input_clique: false
-  ixp: false
-  peers: !!python/tuple []
-  policy: !yamlable/BGPSimplePolicy
-=======
 as_dict:
-  1: !yamlable/BGPSimpleAS
->>>>>>> 98519ff4
-    _local_rib: !yamlable/LocalRIB
-      1.2.0.0/16: !yamlable/Announcement
-        as_path: !!python/tuple
-        - 1
-        - 2
-        - 777
-        communities: !!python/tuple []
-        prefix: 1.2.0.0/16
-        recv_relationship: !simulator_codec/Relationships
-          name: CUSTOMERS
-          value: 3
-        roa_origin: 777
-        roa_valid_length: true
-        seed_asn: null
-        timestamp: 0
-        traceback_end: false
-        withdraw: false
-    _recv_q: !yamlable/RecvQueue {}
-<<<<<<< HEAD
-  propagation_rank: 2
-  providers: !!python/tuple []
-2: !yamlable/AS
-  asn: 2
-  customer_cone_size: 1
-  customers: !!python/tuple
-  - 777
-  input_clique: false
-  ixp: false
-  peers: !!python/tuple
-  - 3
-  policy: !yamlable/BGPSimplePolicy
-=======
+  1: !yamlable/AS
     asn: 1
     customer_cone_size: 0
     customers: !!python/tuple
@@ -52,58 +8,28 @@
     input_clique: false
     ixp: false
     peers: !!python/tuple []
+    policy: !yamlable/BGPSimplePolicy
+      _local_rib: !yamlable/LocalRIB
+        1.2.0.0/16: !yamlable/Announcement
+          as_path: !!python/tuple
+          - 1
+          - 2
+          - 777
+          communities: !!python/tuple []
+          prefix: 1.2.0.0/16
+          recv_relationship: !simulator_codec/Relationships
+            name: CUSTOMERS
+            value: 3
+          roa_origin: 777
+          roa_valid_length: true
+          seed_asn: null
+          timestamp: 0
+          traceback_end: false
+          withdraw: false
+      _recv_q: !yamlable/RecvQueue {}
     propagation_rank: 2
     providers: !!python/tuple []
-  2: !yamlable/BGPSimpleAS
->>>>>>> 98519ff4
-    _local_rib: !yamlable/LocalRIB
-      1.2.0.0/16: !yamlable/Announcement
-        as_path: !!python/tuple
-        - 2
-        - 777
-        communities: !!python/tuple []
-        prefix: 1.2.0.0/16
-        recv_relationship: !simulator_codec/Relationships
-          name: CUSTOMERS
-          value: 3
-        roa_origin: 777
-        roa_valid_length: true
-        seed_asn: null
-        timestamp: 0
-        traceback_end: false
-        withdraw: false
-      1.2.3.0/24: !yamlable/Announcement
-        as_path: !!python/tuple
-        - 2
-        - 3
-        - 666
-        communities: !!python/tuple []
-        prefix: 1.2.3.0/24
-        recv_relationship: !simulator_codec/Relationships
-          name: PEERS
-          value: 2
-        roa_origin: 777
-        roa_valid_length: false
-        seed_asn: null
-        timestamp: 1
-        traceback_end: false
-        withdraw: false
-    _recv_q: !yamlable/RecvQueue {}
-<<<<<<< HEAD
-  propagation_rank: 1
-  providers: !!python/tuple
-  - 1
-3: !yamlable/AS
-  asn: 3
-  customer_cone_size: 1
-  customers: !!python/tuple
-  - 666
-  input_clique: false
-  ixp: false
-  peers: !!python/tuple
-  - 2
-  policy: !yamlable/BGPSimplePolicy
-=======
+  2: !yamlable/AS
     asn: 2
     customer_cone_size: 1
     customers: !!python/tuple
@@ -112,56 +38,44 @@
     ixp: false
     peers: !!python/tuple
     - 3
+    policy: !yamlable/BGPSimplePolicy
+      _local_rib: !yamlable/LocalRIB
+        1.2.0.0/16: !yamlable/Announcement
+          as_path: !!python/tuple
+          - 2
+          - 777
+          communities: !!python/tuple []
+          prefix: 1.2.0.0/16
+          recv_relationship: !simulator_codec/Relationships
+            name: CUSTOMERS
+            value: 3
+          roa_origin: 777
+          roa_valid_length: true
+          seed_asn: null
+          timestamp: 0
+          traceback_end: false
+          withdraw: false
+        1.2.3.0/24: !yamlable/Announcement
+          as_path: !!python/tuple
+          - 2
+          - 3
+          - 666
+          communities: !!python/tuple []
+          prefix: 1.2.3.0/24
+          recv_relationship: !simulator_codec/Relationships
+            name: PEERS
+            value: 2
+          roa_origin: 777
+          roa_valid_length: false
+          seed_asn: null
+          timestamp: 1
+          traceback_end: false
+          withdraw: false
+      _recv_q: !yamlable/RecvQueue {}
     propagation_rank: 1
     providers: !!python/tuple
     - 1
-  3: !yamlable/BGPSimpleAS
->>>>>>> 98519ff4
-    _local_rib: !yamlable/LocalRIB
-      1.2.0.0/16: !yamlable/Announcement
-        as_path: !!python/tuple
-        - 3
-        - 2
-        - 777
-        communities: !!python/tuple []
-        prefix: 1.2.0.0/16
-        recv_relationship: !simulator_codec/Relationships
-          name: PEERS
-          value: 2
-        roa_origin: 777
-        roa_valid_length: true
-        seed_asn: null
-        timestamp: 0
-        traceback_end: false
-        withdraw: false
-      1.2.3.0/24: !yamlable/Announcement
-        as_path: !!python/tuple
-        - 3
-        - 666
-        communities: !!python/tuple []
-        prefix: 1.2.3.0/24
-        recv_relationship: !simulator_codec/Relationships
-          name: CUSTOMERS
-          value: 3
-        roa_origin: 777
-        roa_valid_length: false
-        seed_asn: null
-        timestamp: 1
-        traceback_end: false
-        withdraw: false
-    _recv_q: !yamlable/RecvQueue {}
-<<<<<<< HEAD
-  propagation_rank: 1
-  providers: !!python/tuple []
-666: !yamlable/AS
-  asn: 666
-  customer_cone_size: 0
-  customers: !!python/tuple []
-  input_clique: false
-  ixp: false
-  peers: !!python/tuple []
-  policy: !yamlable/BGPSimplePolicy
-=======
+  3: !yamlable/AS
     asn: 3
     customer_cone_size: 1
     customers: !!python/tuple
@@ -170,113 +84,128 @@
     ixp: false
     peers: !!python/tuple
     - 2
+    policy: !yamlable/BGPSimplePolicy
+      _local_rib: !yamlable/LocalRIB
+        1.2.0.0/16: !yamlable/Announcement
+          as_path: !!python/tuple
+          - 3
+          - 2
+          - 777
+          communities: !!python/tuple []
+          prefix: 1.2.0.0/16
+          recv_relationship: !simulator_codec/Relationships
+            name: PEERS
+            value: 2
+          roa_origin: 777
+          roa_valid_length: true
+          seed_asn: null
+          timestamp: 0
+          traceback_end: false
+          withdraw: false
+        1.2.3.0/24: !yamlable/Announcement
+          as_path: !!python/tuple
+          - 3
+          - 666
+          communities: !!python/tuple []
+          prefix: 1.2.3.0/24
+          recv_relationship: !simulator_codec/Relationships
+            name: CUSTOMERS
+            value: 3
+          roa_origin: 777
+          roa_valid_length: false
+          seed_asn: null
+          timestamp: 1
+          traceback_end: false
+          withdraw: false
+      _recv_q: !yamlable/RecvQueue {}
     propagation_rank: 1
     providers: !!python/tuple []
-  666: !yamlable/BGPSimpleAS
->>>>>>> 98519ff4
-    _local_rib: !yamlable/LocalRIB
-      1.2.0.0/16: !yamlable/Announcement
-        as_path: !!python/tuple
-        - 666
-        - 3
-        - 2
-        - 777
-        communities: !!python/tuple []
-        prefix: 1.2.0.0/16
-        recv_relationship: !simulator_codec/Relationships
-          name: PROVIDERS
-          value: 1
-        roa_origin: 777
-        roa_valid_length: true
-        seed_asn: null
-        timestamp: 0
-        traceback_end: false
-        withdraw: false
-      1.2.3.0/24: !yamlable/Announcement
-        as_path: !!python/tuple
-        - 666
-        communities: !!python/tuple []
-        prefix: 1.2.3.0/24
-        recv_relationship: !simulator_codec/Relationships
-          name: ORIGIN
-          value: 4
-        roa_origin: 777
-        roa_valid_length: false
-        seed_asn: 666
-        timestamp: 1
-        traceback_end: false
-        withdraw: false
-    _recv_q: !yamlable/RecvQueue {}
-<<<<<<< HEAD
-  propagation_rank: 0
-  providers: !!python/tuple
-  - 3
-777: !yamlable/AS
-  asn: 777
-  customer_cone_size: 0
-  customers: !!python/tuple []
-  input_clique: false
-  ixp: false
-  peers: !!python/tuple []
-  policy: !yamlable/BGPSimplePolicy
-=======
+  666: !yamlable/AS
     asn: 666
     customer_cone_size: 0
     customers: !!python/tuple []
     input_clique: false
     ixp: false
     peers: !!python/tuple []
+    policy: !yamlable/BGPSimplePolicy
+      _local_rib: !yamlable/LocalRIB
+        1.2.0.0/16: !yamlable/Announcement
+          as_path: !!python/tuple
+          - 666
+          - 3
+          - 2
+          - 777
+          communities: !!python/tuple []
+          prefix: 1.2.0.0/16
+          recv_relationship: !simulator_codec/Relationships
+            name: PROVIDERS
+            value: 1
+          roa_origin: 777
+          roa_valid_length: true
+          seed_asn: null
+          timestamp: 0
+          traceback_end: false
+          withdraw: false
+        1.2.3.0/24: !yamlable/Announcement
+          as_path: !!python/tuple
+          - 666
+          communities: !!python/tuple []
+          prefix: 1.2.3.0/24
+          recv_relationship: !simulator_codec/Relationships
+            name: ORIGIN
+            value: 4
+          roa_origin: 777
+          roa_valid_length: false
+          seed_asn: 666
+          timestamp: 1
+          traceback_end: false
+          withdraw: false
+      _recv_q: !yamlable/RecvQueue {}
     propagation_rank: 0
     providers: !!python/tuple
     - 3
-  777: !yamlable/BGPSimpleAS
->>>>>>> 98519ff4
-    _local_rib: !yamlable/LocalRIB
-      1.2.0.0/16: !yamlable/Announcement
-        as_path: !!python/tuple
-        - 777
-        communities: !!python/tuple []
-        prefix: 1.2.0.0/16
-        recv_relationship: !simulator_codec/Relationships
-          name: ORIGIN
-          value: 4
-        roa_origin: 777
-        roa_valid_length: true
-        seed_asn: 777
-        timestamp: 0
-        traceback_end: false
-        withdraw: false
-      1.2.3.0/24: !yamlable/Announcement
-        as_path: !!python/tuple
-        - 777
-        - 2
-        - 3
-        - 666
-        communities: !!python/tuple []
-        prefix: 1.2.3.0/24
-        recv_relationship: !simulator_codec/Relationships
-          name: PROVIDERS
-          value: 1
-        roa_origin: 777
-        roa_valid_length: false
-        seed_asn: null
-        timestamp: 1
-        traceback_end: false
-        withdraw: false
-    _recv_q: !yamlable/RecvQueue {}
-<<<<<<< HEAD
-  propagation_rank: 0
-  providers: !!python/tuple
-  - 2
-=======
+  777: !yamlable/AS
     asn: 777
     customer_cone_size: 0
     customers: !!python/tuple []
     input_clique: false
     ixp: false
     peers: !!python/tuple []
+    policy: !yamlable/BGPSimplePolicy
+      _local_rib: !yamlable/LocalRIB
+        1.2.0.0/16: !yamlable/Announcement
+          as_path: !!python/tuple
+          - 777
+          communities: !!python/tuple []
+          prefix: 1.2.0.0/16
+          recv_relationship: !simulator_codec/Relationships
+            name: ORIGIN
+            value: 4
+          roa_origin: 777
+          roa_valid_length: true
+          seed_asn: 777
+          timestamp: 0
+          traceback_end: false
+          withdraw: false
+        1.2.3.0/24: !yamlable/Announcement
+          as_path: !!python/tuple
+          - 777
+          - 2
+          - 3
+          - 666
+          communities: !!python/tuple []
+          prefix: 1.2.3.0/24
+          recv_relationship: !simulator_codec/Relationships
+            name: PROVIDERS
+            value: 1
+          roa_origin: 777
+          roa_valid_length: false
+          seed_asn: null
+          timestamp: 1
+          traceback_end: false
+          withdraw: false
+      _recv_q: !yamlable/RecvQueue {}
     propagation_rank: 0
     providers: !!python/tuple
     - 2
-ixp_asns: []
->>>>>>> 98519ff4
+ixp_asns: []