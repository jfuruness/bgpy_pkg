--- conflicted
+++ resolved
@@ -1,83 +1,16 @@
 !yamlable/SimulationEngine
-<<<<<<< HEAD
-1: !yamlable/AS
-  asn: 1
-  customer_cone_size: 5
-  customers: !!python/tuple
-  - 2
-  - 3
-  input_clique: false
-  ixp: false
-  peers: !!python/tuple []
-  policy: !yamlable/ROVPolicy
-=======
 as_dict:
-  1: !yamlable/ROVAS
->>>>>>> 98519ff4
-    _local_rib: !yamlable/LocalRIB
-      1.2.0.0/16: !yamlable/Announcement
-        as_path: !!python/tuple
-        - 1
-        - 2
-        - 5
-        - 777
-        communities: !!python/tuple []
-        prefix: 1.2.0.0/16
-        recv_relationship: !simulator_codec/Relationships
-          name: CUSTOMERS
-          value: 3
-        roa_origin: 777
-        roa_valid_length: true
-        seed_asn: null
-        timestamp: 0
-        traceback_end: false
-        withdraw: false
-    _recv_q: !yamlable/RecvQueue {}
-    _ribs_in: !yamlable/RIBsIn
-      2:
-        1.2.0.0/16: !yamlable/AnnInfo
-          recv_relationship: !simulator_codec/Relationships
-            name: CUSTOMERS
-            value: 3
-          unprocessed_ann: !yamlable/Announcement
-            as_path: !!python/tuple
-            - 2
-            - 5
-            - 777
-            communities: !!python/tuple []
-            prefix: 1.2.0.0/16
-            recv_relationship: !simulator_codec/Relationships
-              name: CUSTOMERS
-              value: 3
-            roa_origin: 777
-            roa_valid_length: true
-            seed_asn: null
-            timestamp: 0
-            traceback_end: false
-            withdraw: false
-      3:
-        1.2.0.0/16: !yamlable/AnnInfo
-          recv_relationship: !simulator_codec/Relationships
-            name: CUSTOMERS
-            value: 3
-          unprocessed_ann: !yamlable/Announcement
-            as_path: !!python/tuple
-            - 3
-            - 4
-            - 777
-            communities: !!python/tuple []
-            prefix: 1.2.0.0/16
-            recv_relationship: !simulator_codec/Relationships
-              name: CUSTOMERS
-              value: 3
-            roa_origin: 777
-            roa_valid_length: true
-            seed_asn: null
-            timestamp: 0
-            traceback_end: false
-            withdraw: false
-    _ribs_out: !yamlable/RIBsOut
-      2:
+  1: !yamlable/AS
+    asn: 1
+    customer_cone_size: 5
+    customers: !!python/tuple
+    - 2
+    - 3
+    input_clique: false
+    ixp: false
+    peers: !!python/tuple []
+    policy: !yamlable/ROVPolicy
+      _local_rib: !yamlable/LocalRIB
         1.2.0.0/16: !yamlable/Announcement
           as_path: !!python/tuple
           - 1
@@ -95,113 +28,100 @@
           timestamp: 0
           traceback_end: false
           withdraw: false
-      3:
-        1.2.0.0/16: !yamlable/Announcement
-          as_path: !!python/tuple
-          - 1
-          - 2
-          - 5
-          - 777
-          communities: !!python/tuple []
-          prefix: 1.2.0.0/16
-          recv_relationship: !simulator_codec/Relationships
-            name: CUSTOMERS
-            value: 3
-          roa_origin: 777
-          roa_valid_length: true
-          seed_asn: null
-          timestamp: 0
-          traceback_end: false
-          withdraw: false
-    _send_q: !yamlable/SendQueue {}
-<<<<<<< HEAD
-  propagation_rank: 3
-  providers: !!python/tuple []
-2: !yamlable/AS
-  asn: 2
-  customer_cone_size: 2
-  customers: !!python/tuple
-  - 5
-  input_clique: false
-  ixp: false
-  peers: !!python/tuple []
-  policy: !yamlable/ROVPolicy
-=======
-    asn: 1
-    customer_cone_size: 5
+      _recv_q: !yamlable/RecvQueue {}
+      _ribs_in: !yamlable/RIBsIn
+        2:
+          1.2.0.0/16: !yamlable/AnnInfo
+            recv_relationship: !simulator_codec/Relationships
+              name: CUSTOMERS
+              value: 3
+            unprocessed_ann: !yamlable/Announcement
+              as_path: !!python/tuple
+              - 2
+              - 5
+              - 777
+              communities: !!python/tuple []
+              prefix: 1.2.0.0/16
+              recv_relationship: !simulator_codec/Relationships
+                name: CUSTOMERS
+                value: 3
+              roa_origin: 777
+              roa_valid_length: true
+              seed_asn: null
+              timestamp: 0
+              traceback_end: false
+              withdraw: false
+        3:
+          1.2.0.0/16: !yamlable/AnnInfo
+            recv_relationship: !simulator_codec/Relationships
+              name: CUSTOMERS
+              value: 3
+            unprocessed_ann: !yamlable/Announcement
+              as_path: !!python/tuple
+              - 3
+              - 4
+              - 777
+              communities: !!python/tuple []
+              prefix: 1.2.0.0/16
+              recv_relationship: !simulator_codec/Relationships
+                name: CUSTOMERS
+                value: 3
+              roa_origin: 777
+              roa_valid_length: true
+              seed_asn: null
+              timestamp: 0
+              traceback_end: false
+              withdraw: false
+      _ribs_out: !yamlable/RIBsOut
+        2:
+          1.2.0.0/16: !yamlable/Announcement
+            as_path: !!python/tuple
+            - 1
+            - 2
+            - 5
+            - 777
+            communities: !!python/tuple []
+            prefix: 1.2.0.0/16
+            recv_relationship: !simulator_codec/Relationships
+              name: CUSTOMERS
+              value: 3
+            roa_origin: 777
+            roa_valid_length: true
+            seed_asn: null
+            timestamp: 0
+            traceback_end: false
+            withdraw: false
+        3:
+          1.2.0.0/16: !yamlable/Announcement
+            as_path: !!python/tuple
+            - 1
+            - 2
+            - 5
+            - 777
+            communities: !!python/tuple []
+            prefix: 1.2.0.0/16
+            recv_relationship: !simulator_codec/Relationships
+              name: CUSTOMERS
+              value: 3
+            roa_origin: 777
+            roa_valid_length: true
+            seed_asn: null
+            timestamp: 0
+            traceback_end: false
+            withdraw: false
+      _send_q: !yamlable/SendQueue {}
+    propagation_rank: 3
+    providers: !!python/tuple []
+  2: !yamlable/AS
+    asn: 2
+    customer_cone_size: 2
     customers: !!python/tuple
-    - 2
-    - 3
+    - 5
     input_clique: false
     ixp: false
     peers: !!python/tuple []
-    propagation_rank: 3
-    providers: !!python/tuple []
-  2: !yamlable/ROVAS
->>>>>>> 98519ff4
-    _local_rib: !yamlable/LocalRIB
-      1.2.0.0/16: !yamlable/Announcement
-        as_path: !!python/tuple
-        - 2
-        - 5
-        - 777
-        communities: !!python/tuple []
-        prefix: 1.2.0.0/16
-        recv_relationship: !simulator_codec/Relationships
-          name: CUSTOMERS
-          value: 3
-        roa_origin: 777
-        roa_valid_length: true
-        seed_asn: null
-        timestamp: 0
-        traceback_end: false
-        withdraw: false
-    _recv_q: !yamlable/RecvQueue {}
-    _ribs_in: !yamlable/RIBsIn
-      1:
-        1.2.0.0/16: !yamlable/AnnInfo
-          recv_relationship: !simulator_codec/Relationships
-            name: PROVIDERS
-            value: 1
-          unprocessed_ann: !yamlable/Announcement
-            as_path: !!python/tuple
-            - 1
-            - 2
-            - 5
-            - 777
-            communities: !!python/tuple []
-            prefix: 1.2.0.0/16
-            recv_relationship: !simulator_codec/Relationships
-              name: CUSTOMERS
-              value: 3
-            roa_origin: 777
-            roa_valid_length: true
-            seed_asn: null
-            timestamp: 0
-            traceback_end: false
-            withdraw: false
-      5:
-        1.2.0.0/16: !yamlable/AnnInfo
-          recv_relationship: !simulator_codec/Relationships
-            name: CUSTOMERS
-            value: 3
-          unprocessed_ann: !yamlable/Announcement
-            as_path: !!python/tuple
-            - 5
-            - 777
-            communities: !!python/tuple []
-            prefix: 1.2.0.0/16
-            recv_relationship: !simulator_codec/Relationships
-              name: CUSTOMERS
-              value: 3
-            roa_origin: 777
-            roa_valid_length: true
-            seed_asn: null
-            timestamp: 0
-            traceback_end: false
-            withdraw: false
-    _ribs_out: !yamlable/RIBsOut
-      1:
+    policy: !yamlable/ROVPolicy
+      _local_rib: !yamlable/LocalRIB
         1.2.0.0/16: !yamlable/Announcement
           as_path: !!python/tuple
           - 2
@@ -218,113 +138,99 @@
           timestamp: 0
           traceback_end: false
           withdraw: false
-      5:
-        1.2.0.0/16: !yamlable/Announcement
-          as_path: !!python/tuple
-          - 2
-          - 5
-          - 777
-          communities: !!python/tuple []
-          prefix: 1.2.0.0/16
-          recv_relationship: !simulator_codec/Relationships
-            name: CUSTOMERS
-            value: 3
-          roa_origin: 777
-          roa_valid_length: true
-          seed_asn: null
-          timestamp: 0
-          traceback_end: false
-          withdraw: false
-    _send_q: !yamlable/SendQueue {}
-<<<<<<< HEAD
-  propagation_rank: 2
-  providers: !!python/tuple
-  - 1
-3: !yamlable/AS
-  asn: 3
-  customer_cone_size: 2
-  customers: !!python/tuple
-  - 4
-  input_clique: false
-  ixp: false
-  peers: !!python/tuple []
-  policy: !yamlable/ROVPolicy
-=======
-    asn: 2
+      _recv_q: !yamlable/RecvQueue {}
+      _ribs_in: !yamlable/RIBsIn
+        1:
+          1.2.0.0/16: !yamlable/AnnInfo
+            recv_relationship: !simulator_codec/Relationships
+              name: PROVIDERS
+              value: 1
+            unprocessed_ann: !yamlable/Announcement
+              as_path: !!python/tuple
+              - 1
+              - 2
+              - 5
+              - 777
+              communities: !!python/tuple []
+              prefix: 1.2.0.0/16
+              recv_relationship: !simulator_codec/Relationships
+                name: CUSTOMERS
+                value: 3
+              roa_origin: 777
+              roa_valid_length: true
+              seed_asn: null
+              timestamp: 0
+              traceback_end: false
+              withdraw: false
+        5:
+          1.2.0.0/16: !yamlable/AnnInfo
+            recv_relationship: !simulator_codec/Relationships
+              name: CUSTOMERS
+              value: 3
+            unprocessed_ann: !yamlable/Announcement
+              as_path: !!python/tuple
+              - 5
+              - 777
+              communities: !!python/tuple []
+              prefix: 1.2.0.0/16
+              recv_relationship: !simulator_codec/Relationships
+                name: CUSTOMERS
+                value: 3
+              roa_origin: 777
+              roa_valid_length: true
+              seed_asn: null
+              timestamp: 0
+              traceback_end: false
+              withdraw: false
+      _ribs_out: !yamlable/RIBsOut
+        1:
+          1.2.0.0/16: !yamlable/Announcement
+            as_path: !!python/tuple
+            - 2
+            - 5
+            - 777
+            communities: !!python/tuple []
+            prefix: 1.2.0.0/16
+            recv_relationship: !simulator_codec/Relationships
+              name: CUSTOMERS
+              value: 3
+            roa_origin: 777
+            roa_valid_length: true
+            seed_asn: null
+            timestamp: 0
+            traceback_end: false
+            withdraw: false
+        5:
+          1.2.0.0/16: !yamlable/Announcement
+            as_path: !!python/tuple
+            - 2
+            - 5
+            - 777
+            communities: !!python/tuple []
+            prefix: 1.2.0.0/16
+            recv_relationship: !simulator_codec/Relationships
+              name: CUSTOMERS
+              value: 3
+            roa_origin: 777
+            roa_valid_length: true
+            seed_asn: null
+            timestamp: 0
+            traceback_end: false
+            withdraw: false
+      _send_q: !yamlable/SendQueue {}
+    propagation_rank: 2
+    providers: !!python/tuple
+    - 1
+  3: !yamlable/AS
+    asn: 3
     customer_cone_size: 2
     customers: !!python/tuple
-    - 5
+    - 4
     input_clique: false
     ixp: false
     peers: !!python/tuple []
-    propagation_rank: 2
-    providers: !!python/tuple
-    - 1
-  3: !yamlable/ROVAS
->>>>>>> 98519ff4
-    _local_rib: !yamlable/LocalRIB
-      1.2.0.0/16: !yamlable/Announcement
-        as_path: !!python/tuple
-        - 3
-        - 4
-        - 777
-        communities: !!python/tuple []
-        prefix: 1.2.0.0/16
-        recv_relationship: !simulator_codec/Relationships
-          name: CUSTOMERS
-          value: 3
-        roa_origin: 777
-        roa_valid_length: true
-        seed_asn: null
-        timestamp: 0
-        traceback_end: false
-        withdraw: false
-    _recv_q: !yamlable/RecvQueue {}
-    _ribs_in: !yamlable/RIBsIn
-      1:
-        1.2.0.0/16: !yamlable/AnnInfo
-          recv_relationship: !simulator_codec/Relationships
-            name: PROVIDERS
-            value: 1
-          unprocessed_ann: !yamlable/Announcement
-            as_path: !!python/tuple
-            - 1
-            - 2
-            - 5
-            - 777
-            communities: !!python/tuple []
-            prefix: 1.2.0.0/16
-            recv_relationship: !simulator_codec/Relationships
-              name: CUSTOMERS
-              value: 3
-            roa_origin: 777
-            roa_valid_length: true
-            seed_asn: null
-            timestamp: 0
-            traceback_end: false
-            withdraw: false
-      4:
-        1.2.0.0/16: !yamlable/AnnInfo
-          recv_relationship: !simulator_codec/Relationships
-            name: CUSTOMERS
-            value: 3
-          unprocessed_ann: !yamlable/Announcement
-            as_path: !!python/tuple
-            - 4
-            - 777
-            communities: !!python/tuple []
-            prefix: 1.2.0.0/16
-            recv_relationship: !simulator_codec/Relationships
-              name: CUSTOMERS
-              value: 3
-            roa_origin: 777
-            roa_valid_length: true
-            seed_asn: null
-            timestamp: 0
-            traceback_end: false
-            withdraw: false
-    _ribs_out: !yamlable/RIBsOut
-      1:
+    policy: !yamlable/ROVPolicy
+      _local_rib: !yamlable/LocalRIB
         1.2.0.0/16: !yamlable/Announcement
           as_path: !!python/tuple
           - 3
@@ -341,110 +247,99 @@
           timestamp: 0
           traceback_end: false
           withdraw: false
-      4:
-        1.2.0.0/16: !yamlable/Announcement
-          as_path: !!python/tuple
-          - 3
-          - 4
-          - 777
-          communities: !!python/tuple []
-          prefix: 1.2.0.0/16
-          recv_relationship: !simulator_codec/Relationships
-            name: CUSTOMERS
-            value: 3
-          roa_origin: 777
-          roa_valid_length: true
-          seed_asn: null
-          timestamp: 0
-          traceback_end: false
-          withdraw: false
-    _send_q: !yamlable/SendQueue {}
-<<<<<<< HEAD
-  propagation_rank: 2
-  providers: !!python/tuple
-  - 1
-4: !yamlable/AS
-  asn: 4
-  customer_cone_size: 1
-  customers: !!python/tuple
-  - 777
-  input_clique: false
-  ixp: false
-  peers: !!python/tuple []
-  policy: !yamlable/ROVPolicy
-=======
-    asn: 3
-    customer_cone_size: 2
+      _recv_q: !yamlable/RecvQueue {}
+      _ribs_in: !yamlable/RIBsIn
+        1:
+          1.2.0.0/16: !yamlable/AnnInfo
+            recv_relationship: !simulator_codec/Relationships
+              name: PROVIDERS
+              value: 1
+            unprocessed_ann: !yamlable/Announcement
+              as_path: !!python/tuple
+              - 1
+              - 2
+              - 5
+              - 777
+              communities: !!python/tuple []
+              prefix: 1.2.0.0/16
+              recv_relationship: !simulator_codec/Relationships
+                name: CUSTOMERS
+                value: 3
+              roa_origin: 777
+              roa_valid_length: true
+              seed_asn: null
+              timestamp: 0
+              traceback_end: false
+              withdraw: false
+        4:
+          1.2.0.0/16: !yamlable/AnnInfo
+            recv_relationship: !simulator_codec/Relationships
+              name: CUSTOMERS
+              value: 3
+            unprocessed_ann: !yamlable/Announcement
+              as_path: !!python/tuple
+              - 4
+              - 777
+              communities: !!python/tuple []
+              prefix: 1.2.0.0/16
+              recv_relationship: !simulator_codec/Relationships
+                name: CUSTOMERS
+                value: 3
+              roa_origin: 777
+              roa_valid_length: true
+              seed_asn: null
+              timestamp: 0
+              traceback_end: false
+              withdraw: false
+      _ribs_out: !yamlable/RIBsOut
+        1:
+          1.2.0.0/16: !yamlable/Announcement
+            as_path: !!python/tuple
+            - 3
+            - 4
+            - 777
+            communities: !!python/tuple []
+            prefix: 1.2.0.0/16
+            recv_relationship: !simulator_codec/Relationships
+              name: CUSTOMERS
+              value: 3
+            roa_origin: 777
+            roa_valid_length: true
+            seed_asn: null
+            timestamp: 0
+            traceback_end: false
+            withdraw: false
+        4:
+          1.2.0.0/16: !yamlable/Announcement
+            as_path: !!python/tuple
+            - 3
+            - 4
+            - 777
+            communities: !!python/tuple []
+            prefix: 1.2.0.0/16
+            recv_relationship: !simulator_codec/Relationships
+              name: CUSTOMERS
+              value: 3
+            roa_origin: 777
+            roa_valid_length: true
+            seed_asn: null
+            timestamp: 0
+            traceback_end: false
+            withdraw: false
+      _send_q: !yamlable/SendQueue {}
+    propagation_rank: 2
+    providers: !!python/tuple
+    - 1
+  4: !yamlable/AS
+    asn: 4
+    customer_cone_size: 1
     customers: !!python/tuple
-    - 4
+    - 777
     input_clique: false
     ixp: false
     peers: !!python/tuple []
-    propagation_rank: 2
-    providers: !!python/tuple
-    - 1
-  4: !yamlable/ROVAS
->>>>>>> 98519ff4
-    _local_rib: !yamlable/LocalRIB
-      1.2.0.0/16: !yamlable/Announcement
-        as_path: !!python/tuple
-        - 4
-        - 777
-        communities: !!python/tuple []
-        prefix: 1.2.0.0/16
-        recv_relationship: !simulator_codec/Relationships
-          name: CUSTOMERS
-          value: 3
-        roa_origin: 777
-        roa_valid_length: true
-        seed_asn: null
-        timestamp: 0
-        traceback_end: false
-        withdraw: false
-    _recv_q: !yamlable/RecvQueue {}
-    _ribs_in: !yamlable/RIBsIn
-      3:
-        1.2.0.0/16: !yamlable/AnnInfo
-          recv_relationship: !simulator_codec/Relationships
-            name: PROVIDERS
-            value: 1
-          unprocessed_ann: !yamlable/Announcement
-            as_path: !!python/tuple
-            - 3
-            - 4
-            - 777
-            communities: !!python/tuple []
-            prefix: 1.2.0.0/16
-            recv_relationship: !simulator_codec/Relationships
-              name: CUSTOMERS
-              value: 3
-            roa_origin: 777
-            roa_valid_length: true
-            seed_asn: null
-            timestamp: 0
-            traceback_end: false
-            withdraw: false
-      777:
-        1.2.0.0/16: !yamlable/AnnInfo
-          recv_relationship: !simulator_codec/Relationships
-            name: CUSTOMERS
-            value: 3
-          unprocessed_ann: !yamlable/Announcement
-            as_path: !!python/tuple
-            - 777
-            communities: !!python/tuple []
-            prefix: 1.2.0.0/16
-            recv_relationship: !simulator_codec/Relationships
-              name: ORIGIN
-              value: 4
-            roa_origin: 777
-            roa_valid_length: true
-            seed_asn: 777
-            timestamp: 0
-            traceback_end: false
-            withdraw: false
-    _ribs_out: !yamlable/RIBsOut
-      3:
+    policy: !yamlable/ROVPolicy
+      _local_rib: !yamlable/LocalRIB
         1.2.0.0/16: !yamlable/Announcement
           as_path: !!python/tuple
           - 4
@@ -460,109 +355,95 @@
           timestamp: 0
           traceback_end: false
           withdraw: false
-      777:
-        1.2.0.0/16: !yamlable/Announcement
-          as_path: !!python/tuple
-          - 4
-          - 777
-          communities: !!python/tuple []
-          prefix: 1.2.0.0/16
-          recv_relationship: !simulator_codec/Relationships
-            name: CUSTOMERS
-            value: 3
-          roa_origin: 777
-          roa_valid_length: true
-          seed_asn: null
-          timestamp: 0
-          traceback_end: false
-          withdraw: false
-    _send_q: !yamlable/SendQueue {}
-<<<<<<< HEAD
-  propagation_rank: 1
-  providers: !!python/tuple
-  - 3
-5: !yamlable/AS
-  asn: 5
-  customer_cone_size: 1
-  customers: !!python/tuple
-  - 777
-  input_clique: false
-  ixp: false
-  peers: !!python/tuple []
-  policy: !yamlable/ROVPolicy
-=======
-    asn: 4
+      _recv_q: !yamlable/RecvQueue {}
+      _ribs_in: !yamlable/RIBsIn
+        3:
+          1.2.0.0/16: !yamlable/AnnInfo
+            recv_relationship: !simulator_codec/Relationships
+              name: PROVIDERS
+              value: 1
+            unprocessed_ann: !yamlable/Announcement
+              as_path: !!python/tuple
+              - 3
+              - 4
+              - 777
+              communities: !!python/tuple []
+              prefix: 1.2.0.0/16
+              recv_relationship: !simulator_codec/Relationships
+                name: CUSTOMERS
+                value: 3
+              roa_origin: 777
+              roa_valid_length: true
+              seed_asn: null
+              timestamp: 0
+              traceback_end: false
+              withdraw: false
+        777:
+          1.2.0.0/16: !yamlable/AnnInfo
+            recv_relationship: !simulator_codec/Relationships
+              name: CUSTOMERS
+              value: 3
+            unprocessed_ann: !yamlable/Announcement
+              as_path: !!python/tuple
+              - 777
+              communities: !!python/tuple []
+              prefix: 1.2.0.0/16
+              recv_relationship: !simulator_codec/Relationships
+                name: ORIGIN
+                value: 4
+              roa_origin: 777
+              roa_valid_length: true
+              seed_asn: 777
+              timestamp: 0
+              traceback_end: false
+              withdraw: false
+      _ribs_out: !yamlable/RIBsOut
+        3:
+          1.2.0.0/16: !yamlable/Announcement
+            as_path: !!python/tuple
+            - 4
+            - 777
+            communities: !!python/tuple []
+            prefix: 1.2.0.0/16
+            recv_relationship: !simulator_codec/Relationships
+              name: CUSTOMERS
+              value: 3
+            roa_origin: 777
+            roa_valid_length: true
+            seed_asn: null
+            timestamp: 0
+            traceback_end: false
+            withdraw: false
+        777:
+          1.2.0.0/16: !yamlable/Announcement
+            as_path: !!python/tuple
+            - 4
+            - 777
+            communities: !!python/tuple []
+            prefix: 1.2.0.0/16
+            recv_relationship: !simulator_codec/Relationships
+              name: CUSTOMERS
+              value: 3
+            roa_origin: 777
+            roa_valid_length: true
+            seed_asn: null
+            timestamp: 0
+            traceback_end: false
+            withdraw: false
+      _send_q: !yamlable/SendQueue {}
+    propagation_rank: 1
+    providers: !!python/tuple
+    - 3
+  5: !yamlable/AS
+    asn: 5
     customer_cone_size: 1
     customers: !!python/tuple
     - 777
     input_clique: false
     ixp: false
     peers: !!python/tuple []
-    propagation_rank: 1
-    providers: !!python/tuple
-    - 3
-  5: !yamlable/ROVAS
->>>>>>> 98519ff4
-    _local_rib: !yamlable/LocalRIB
-      1.2.0.0/16: !yamlable/Announcement
-        as_path: !!python/tuple
-        - 5
-        - 777
-        communities: !!python/tuple []
-        prefix: 1.2.0.0/16
-        recv_relationship: !simulator_codec/Relationships
-          name: CUSTOMERS
-          value: 3
-        roa_origin: 777
-        roa_valid_length: true
-        seed_asn: null
-        timestamp: 0
-        traceback_end: false
-        withdraw: false
-    _recv_q: !yamlable/RecvQueue {}
-    _ribs_in: !yamlable/RIBsIn
-      2:
-        1.2.0.0/16: !yamlable/AnnInfo
-          recv_relationship: !simulator_codec/Relationships
-            name: PROVIDERS
-            value: 1
-          unprocessed_ann: !yamlable/Announcement
-            as_path: !!python/tuple
-            - 2
-            - 5
-            - 777
-            communities: !!python/tuple []
-            prefix: 1.2.0.0/16
-            recv_relationship: !simulator_codec/Relationships
-              name: CUSTOMERS
-              value: 3
-            roa_origin: 777
-            roa_valid_length: true
-            seed_asn: null
-            timestamp: 0
-            traceback_end: false
-            withdraw: false
-      777:
-        1.2.0.0/16: !yamlable/AnnInfo
-          recv_relationship: !simulator_codec/Relationships
-            name: CUSTOMERS
-            value: 3
-          unprocessed_ann: !yamlable/Announcement
-            as_path: !!python/tuple
-            - 777
-            communities: !!python/tuple []
-            prefix: 1.2.0.0/16
-            recv_relationship: !simulator_codec/Relationships
-              name: ORIGIN
-              value: 4
-            roa_origin: 777
-            roa_valid_length: true
-            seed_asn: 777
-            timestamp: 0
-            traceback_end: false
-            withdraw: false
-    _ribs_out: !yamlable/RIBsOut
-      2:
+    policy: !yamlable/ROVPolicy
+      _local_rib: !yamlable/LocalRIB
         1.2.0.0/16: !yamlable/Announcement
           as_path: !!python/tuple
           - 5
@@ -578,67 +459,94 @@
           timestamp: 0
           traceback_end: false
           withdraw: false
-      777:
-        1.2.0.0/16: !yamlable/Announcement
-          as_path: !!python/tuple
-          - 5
-          - 777
-          communities: !!python/tuple []
-          prefix: 1.2.0.0/16
-          recv_relationship: !simulator_codec/Relationships
-            name: CUSTOMERS
-            value: 3
-          roa_origin: 777
-          roa_valid_length: true
-          seed_asn: null
-          timestamp: 0
-          traceback_end: false
-          withdraw: false
-    _send_q: !yamlable/SendQueue {}
-<<<<<<< HEAD
-  propagation_rank: 1
-  providers: !!python/tuple
-  - 2
-777: !yamlable/AS
-  asn: 777
-  customer_cone_size: 0
-  customers: !!python/tuple []
-  input_clique: false
-  ixp: false
-  peers: !!python/tuple []
-  policy: !yamlable/ROVPolicy
-=======
-    asn: 5
-    customer_cone_size: 1
-    customers: !!python/tuple
-    - 777
+      _recv_q: !yamlable/RecvQueue {}
+      _ribs_in: !yamlable/RIBsIn
+        2:
+          1.2.0.0/16: !yamlable/AnnInfo
+            recv_relationship: !simulator_codec/Relationships
+              name: PROVIDERS
+              value: 1
+            unprocessed_ann: !yamlable/Announcement
+              as_path: !!python/tuple
+              - 2
+              - 5
+              - 777
+              communities: !!python/tuple []
+              prefix: 1.2.0.0/16
+              recv_relationship: !simulator_codec/Relationships
+                name: CUSTOMERS
+                value: 3
+              roa_origin: 777
+              roa_valid_length: true
+              seed_asn: null
+              timestamp: 0
+              traceback_end: false
+              withdraw: false
+        777:
+          1.2.0.0/16: !yamlable/AnnInfo
+            recv_relationship: !simulator_codec/Relationships
+              name: CUSTOMERS
+              value: 3
+            unprocessed_ann: !yamlable/Announcement
+              as_path: !!python/tuple
+              - 777
+              communities: !!python/tuple []
+              prefix: 1.2.0.0/16
+              recv_relationship: !simulator_codec/Relationships
+                name: ORIGIN
+                value: 4
+              roa_origin: 777
+              roa_valid_length: true
+              seed_asn: 777
+              timestamp: 0
+              traceback_end: false
+              withdraw: false
+      _ribs_out: !yamlable/RIBsOut
+        2:
+          1.2.0.0/16: !yamlable/Announcement
+            as_path: !!python/tuple
+            - 5
+            - 777
+            communities: !!python/tuple []
+            prefix: 1.2.0.0/16
+            recv_relationship: !simulator_codec/Relationships
+              name: CUSTOMERS
+              value: 3
+            roa_origin: 777
+            roa_valid_length: true
+            seed_asn: null
+            timestamp: 0
+            traceback_end: false
+            withdraw: false
+        777:
+          1.2.0.0/16: !yamlable/Announcement
+            as_path: !!python/tuple
+            - 5
+            - 777
+            communities: !!python/tuple []
+            prefix: 1.2.0.0/16
+            recv_relationship: !simulator_codec/Relationships
+              name: CUSTOMERS
+              value: 3
+            roa_origin: 777
+            roa_valid_length: true
+            seed_asn: null
+            timestamp: 0
+            traceback_end: false
+            withdraw: false
+      _send_q: !yamlable/SendQueue {}
+    propagation_rank: 1
+    providers: !!python/tuple
+    - 2
+  777: !yamlable/AS
+    asn: 777
+    customer_cone_size: 0
+    customers: !!python/tuple []
     input_clique: false
     ixp: false
     peers: !!python/tuple []
-    propagation_rank: 1
-    providers: !!python/tuple
-    - 2
-  777: !yamlable/ROVAS
->>>>>>> 98519ff4
-    _local_rib: !yamlable/LocalRIB
-      1.2.0.0/16: !yamlable/Announcement
-        as_path: !!python/tuple
-        - 777
-        communities: !!python/tuple []
-        prefix: 1.2.0.0/16
-        recv_relationship: !simulator_codec/Relationships
-          name: ORIGIN
-          value: 4
-        roa_origin: 777
-        roa_valid_length: true
-        seed_asn: 777
-        timestamp: 0
-        traceback_end: false
-        withdraw: false
-    _recv_q: !yamlable/RecvQueue {}
-    _ribs_in: !yamlable/RIBsIn {}
-    _ribs_out: !yamlable/RIBsOut
-      4:
+    policy: !yamlable/ROVPolicy
+      _local_rib: !yamlable/LocalRIB
         1.2.0.0/16: !yamlable/Announcement
           as_path: !!python/tuple
           - 777
@@ -653,37 +561,42 @@
           timestamp: 0
           traceback_end: false
           withdraw: false
-      5:
-        1.2.0.0/16: !yamlable/Announcement
-          as_path: !!python/tuple
-          - 777
-          communities: !!python/tuple []
-          prefix: 1.2.0.0/16
-          recv_relationship: !simulator_codec/Relationships
-            name: ORIGIN
-            value: 4
-          roa_origin: 777
-          roa_valid_length: true
-          seed_asn: 777
-          timestamp: 0
-          traceback_end: false
-          withdraw: false
-    _send_q: !yamlable/SendQueue {}
-<<<<<<< HEAD
-  propagation_rank: 0
-  providers: !!python/tuple
-  - 4
-  - 5
-=======
-    asn: 777
-    customer_cone_size: 0
-    customers: !!python/tuple []
-    input_clique: false
-    ixp: false
-    peers: !!python/tuple []
+      _recv_q: !yamlable/RecvQueue {}
+      _ribs_in: !yamlable/RIBsIn {}
+      _ribs_out: !yamlable/RIBsOut
+        4:
+          1.2.0.0/16: !yamlable/Announcement
+            as_path: !!python/tuple
+            - 777
+            communities: !!python/tuple []
+            prefix: 1.2.0.0/16
+            recv_relationship: !simulator_codec/Relationships
+              name: ORIGIN
+              value: 4
+            roa_origin: 777
+            roa_valid_length: true
+            seed_asn: 777
+            timestamp: 0
+            traceback_end: false
+            withdraw: false
+        5:
+          1.2.0.0/16: !yamlable/Announcement
+            as_path: !!python/tuple
+            - 777
+            communities: !!python/tuple []
+            prefix: 1.2.0.0/16
+            recv_relationship: !simulator_codec/Relationships
+              name: ORIGIN
+              value: 4
+            roa_origin: 777
+            roa_valid_length: true
+            seed_asn: 777
+            timestamp: 0
+            traceback_end: false
+            withdraw: false
+      _send_q: !yamlable/SendQueue {}
     propagation_rank: 0
     providers: !!python/tuple
     - 4
     - 5
-ixp_asns: []
->>>>>>> 98519ff4
+ixp_asns: []