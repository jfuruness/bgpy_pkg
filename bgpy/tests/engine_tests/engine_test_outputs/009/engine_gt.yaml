!yamlable/SimulationEngine
<<<<<<< HEAD
1: !yamlable/AS
  asn: 1
  customer_cone_size: 6
  customers: !!python/tuple
  - 777
  - 666
  - 3
  - 4
  input_clique: false
  ixp: false
  peers: !!python/tuple []
  policy: !yamlable/BGPPolicy
=======
as_dict:
  1: !yamlable/BGPAS
    _local_rib: !yamlable/LocalRIB
      1.2.0.0/16: !yamlable/Announcement
        as_path: !!python/tuple
        - 1
        - 777
        communities: !!python/tuple []
        prefix: 1.2.0.0/16
        recv_relationship: !simulator_codec/Relationships
          name: CUSTOMERS
          value: 3
        roa_origin: 777
        roa_valid_length: true
        seed_asn: null
        timestamp: 0
        traceback_end: false
        withdraw: false
      1.2.3.0/24: !yamlable/Announcement
        as_path: !!python/tuple
        - 1
        - 666
        communities: !!python/tuple []
        prefix: 1.2.3.0/24
        recv_relationship: !simulator_codec/Relationships
          name: CUSTOMERS
          value: 3
        roa_origin: 777
        roa_valid_length: false
        seed_asn: null
        timestamp: 1
        traceback_end: false
        withdraw: false
    _recv_q: !yamlable/RecvQueue {}
    _ribs_in: !yamlable/RIBsIn
      666:
        1.2.3.0/24: !yamlable/AnnInfo
          recv_relationship: !simulator_codec/Relationships
            name: CUSTOMERS
            value: 3
          unprocessed_ann: !yamlable/Announcement
            as_path: !!python/tuple
            - 666
            communities: !!python/tuple []
            prefix: 1.2.3.0/24
            recv_relationship: !simulator_codec/Relationships
              name: ORIGIN
              value: 4
            roa_origin: 777
            roa_valid_length: false
            seed_asn: 666
            timestamp: 1
            traceback_end: false
            withdraw: false
      777:
        1.2.0.0/16: !yamlable/AnnInfo
          recv_relationship: !simulator_codec/Relationships
            name: CUSTOMERS
            value: 3
          unprocessed_ann: !yamlable/Announcement
            as_path: !!python/tuple
            - 777
            communities: !!python/tuple []
            prefix: 1.2.0.0/16
            recv_relationship: !simulator_codec/Relationships
              name: ORIGIN
              value: 4
            roa_origin: 777
            roa_valid_length: true
            seed_asn: 777
            timestamp: 0
            traceback_end: false
            withdraw: false
    _ribs_out: !yamlable/RIBsOut
      3:
        1.2.0.0/16: !yamlable/Announcement
          as_path: !!python/tuple
          - 1
          - 777
          communities: !!python/tuple []
          prefix: 1.2.0.0/16
          recv_relationship: !simulator_codec/Relationships
            name: CUSTOMERS
            value: 3
          roa_origin: 777
          roa_valid_length: true
          seed_asn: null
          timestamp: 0
          traceback_end: false
          withdraw: false
        1.2.3.0/24: !yamlable/Announcement
          as_path: !!python/tuple
          - 1
          - 666
          communities: !!python/tuple []
          prefix: 1.2.3.0/24
          recv_relationship: !simulator_codec/Relationships
            name: CUSTOMERS
            value: 3
          roa_origin: 777
          roa_valid_length: false
          seed_asn: null
          timestamp: 1
          traceback_end: false
          withdraw: false
      4:
        1.2.0.0/16: !yamlable/Announcement
          as_path: !!python/tuple
          - 1
          - 777
          communities: !!python/tuple []
          prefix: 1.2.0.0/16
          recv_relationship: !simulator_codec/Relationships
            name: CUSTOMERS
            value: 3
          roa_origin: 777
          roa_valid_length: true
          seed_asn: null
          timestamp: 0
          traceback_end: false
          withdraw: false
        1.2.3.0/24: !yamlable/Announcement
          as_path: !!python/tuple
          - 1
          - 666
          communities: !!python/tuple []
          prefix: 1.2.3.0/24
          recv_relationship: !simulator_codec/Relationships
            name: CUSTOMERS
            value: 3
          roa_origin: 777
          roa_valid_length: false
          seed_asn: null
          timestamp: 1
          traceback_end: false
          withdraw: false
      666:
        1.2.0.0/16: !yamlable/Announcement
          as_path: !!python/tuple
          - 1
          - 777
          communities: !!python/tuple []
          prefix: 1.2.0.0/16
          recv_relationship: !simulator_codec/Relationships
            name: CUSTOMERS
            value: 3
          roa_origin: 777
          roa_valid_length: true
          seed_asn: null
          timestamp: 0
          traceback_end: false
          withdraw: false
        1.2.3.0/24: !yamlable/Announcement
          as_path: !!python/tuple
          - 1
          - 666
          communities: !!python/tuple []
          prefix: 1.2.3.0/24
          recv_relationship: !simulator_codec/Relationships
            name: CUSTOMERS
            value: 3
          roa_origin: 777
          roa_valid_length: false
          seed_asn: null
          timestamp: 1
          traceback_end: false
          withdraw: false
      777:
        1.2.0.0/16: !yamlable/Announcement
          as_path: !!python/tuple
          - 1
          - 777
          communities: !!python/tuple []
          prefix: 1.2.0.0/16
          recv_relationship: !simulator_codec/Relationships
            name: CUSTOMERS
            value: 3
          roa_origin: 777
          roa_valid_length: true
          seed_asn: null
          timestamp: 0
          traceback_end: false
          withdraw: false
        1.2.3.0/24: !yamlable/Announcement
          as_path: !!python/tuple
          - 1
          - 666
          communities: !!python/tuple []
          prefix: 1.2.3.0/24
          recv_relationship: !simulator_codec/Relationships
            name: CUSTOMERS
            value: 3
          roa_origin: 777
          roa_valid_length: false
          seed_asn: null
          timestamp: 1
          traceback_end: false
          withdraw: false
    _send_q: !yamlable/SendQueue {}
    asn: 1
    customer_cone_size: 6
    customers: !!python/tuple
    - 777
    - 666
    - 3
    - 4
    input_clique: false
    ixp: false
    peers: !!python/tuple []
    propagation_rank: 2
    providers: !!python/tuple []
  2: !yamlable/BGPAS
    _local_rib: !yamlable/LocalRIB
      1.2.0.0/16: !yamlable/Announcement
        as_path: !!python/tuple
        - 2
        - 5
        - 777
        communities: !!python/tuple []
        prefix: 1.2.0.0/16
        recv_relationship: !simulator_codec/Relationships
          name: CUSTOMERS
          value: 3
        roa_origin: 777
        roa_valid_length: true
        seed_asn: null
        timestamp: 0
        traceback_end: false
        withdraw: false
    _recv_q: !yamlable/RecvQueue {}
    _ribs_in: !yamlable/RIBsIn
      5:
        1.2.0.0/16: !yamlable/AnnInfo
          recv_relationship: !simulator_codec/Relationships
            name: CUSTOMERS
            value: 3
          unprocessed_ann: !yamlable/Announcement
            as_path: !!python/tuple
            - 5
            - 777
            communities: !!python/tuple []
            prefix: 1.2.0.0/16
            recv_relationship: !simulator_codec/Relationships
              name: CUSTOMERS
              value: 3
            roa_origin: 777
            roa_valid_length: true
            seed_asn: null
            timestamp: 0
            traceback_end: false
            withdraw: false
    _ribs_out: !yamlable/RIBsOut
      4:
        1.2.0.0/16: !yamlable/Announcement
          as_path: !!python/tuple
          - 2
          - 5
          - 777
          communities: !!python/tuple []
          prefix: 1.2.0.0/16
          recv_relationship: !simulator_codec/Relationships
            name: CUSTOMERS
            value: 3
          roa_origin: 777
          roa_valid_length: true
          seed_asn: null
          timestamp: 0
          traceback_end: false
          withdraw: false
      5:
        1.2.0.0/16: !yamlable/Announcement
          as_path: !!python/tuple
          - 2
          - 5
          - 777
          communities: !!python/tuple []
          prefix: 1.2.0.0/16
          recv_relationship: !simulator_codec/Relationships
            name: CUSTOMERS
            value: 3
          roa_origin: 777
          roa_valid_length: true
          seed_asn: null
          timestamp: 0
          traceback_end: false
          withdraw: false
    _send_q: !yamlable/SendQueue {}
    asn: 2
    customer_cone_size: 4
    customers: !!python/tuple
    - 4
    - 5
    input_clique: false
    ixp: false
    peers: !!python/tuple []
    propagation_rank: 2
    providers: !!python/tuple []
  3: !yamlable/BGPAS
>>>>>>> 98519ff4
    _local_rib: !yamlable/LocalRIB
      1.2.0.0/16: !yamlable/Announcement
        as_path: !!python/tuple
        - 3
        - 1
        - 777
        communities: !!python/tuple []
        prefix: 1.2.0.0/16
        recv_relationship: !simulator_codec/Relationships
          name: PROVIDERS
          value: 1
        roa_origin: 777
        roa_valid_length: true
        seed_asn: null
        timestamp: 0
        traceback_end: false
        withdraw: false
      1.2.3.0/24: !yamlable/Announcement
        as_path: !!python/tuple
        - 3
        - 1
        - 666
        communities: !!python/tuple []
        prefix: 1.2.3.0/24
        recv_relationship: !simulator_codec/Relationships
          name: PROVIDERS
          value: 1
        roa_origin: 777
        roa_valid_length: false
        seed_asn: null
        timestamp: 1
        traceback_end: false
        withdraw: false
    _recv_q: !yamlable/RecvQueue {}
    _ribs_in: !yamlable/RIBsIn
<<<<<<< HEAD
      666:
        1.2.3.0/24: !yamlable/AnnInfo
          recv_relationship: !simulator_codec/Relationships
            name: CUSTOMERS
            value: 3
          unprocessed_ann: !yamlable/Announcement
            as_path: !!python/tuple
            - 666
            communities: !!python/tuple []
            prefix: 1.2.3.0/24
            recv_relationship: !simulator_codec/Relationships
              name: ORIGIN
              value: 4
            roa_origin: 777
            roa_valid_length: false
            seed_asn: 666
            timestamp: 1
            traceback_end: false
            withdraw: false
      777:
        1.2.0.0/16: !yamlable/AnnInfo
          recv_relationship: !simulator_codec/Relationships
            name: CUSTOMERS
            value: 3
          unprocessed_ann: !yamlable/Announcement
            as_path: !!python/tuple
            - 777
            communities: !!python/tuple []
            prefix: 1.2.0.0/16
            recv_relationship: !simulator_codec/Relationships
              name: ORIGIN
              value: 4
            roa_origin: 777
            roa_valid_length: true
            seed_asn: 777
            timestamp: 0
            traceback_end: false
            withdraw: false
    _ribs_out: !yamlable/RIBsOut
      3:
        1.2.0.0/16: !yamlable/Announcement
          as_path: !!python/tuple
=======
      1:
        1.2.0.0/16: !yamlable/AnnInfo
          recv_relationship: !simulator_codec/Relationships
            name: PROVIDERS
            value: 1
          unprocessed_ann: !yamlable/Announcement
            as_path: !!python/tuple
            - 1
            - 777
            communities: !!python/tuple []
            prefix: 1.2.0.0/16
            recv_relationship: !simulator_codec/Relationships
              name: CUSTOMERS
              value: 3
            roa_origin: 777
            roa_valid_length: true
            seed_asn: null
            timestamp: 0
            traceback_end: false
            withdraw: false
        1.2.3.0/24: !yamlable/AnnInfo
          recv_relationship: !simulator_codec/Relationships
            name: PROVIDERS
            value: 1
          unprocessed_ann: !yamlable/Announcement
            as_path: !!python/tuple
            - 1
            - 666
            communities: !!python/tuple []
            prefix: 1.2.3.0/24
            recv_relationship: !simulator_codec/Relationships
              name: CUSTOMERS
              value: 3
            roa_origin: 777
            roa_valid_length: false
            seed_asn: null
            timestamp: 1
            traceback_end: false
            withdraw: false
    _ribs_out: !yamlable/RIBsOut
      7:
        1.2.0.0/16: !yamlable/Announcement
          as_path: !!python/tuple
          - 3
>>>>>>> 98519ff4
          - 1
          - 777
          communities: !!python/tuple []
          prefix: 1.2.0.0/16
          recv_relationship: !simulator_codec/Relationships
            name: PROVIDERS
            value: 1
          roa_origin: 777
          roa_valid_length: true
          seed_asn: null
          timestamp: 0
          traceback_end: false
          withdraw: false
        1.2.3.0/24: !yamlable/Announcement
          as_path: !!python/tuple
<<<<<<< HEAD
=======
          - 3
>>>>>>> 98519ff4
          - 1
          - 666
          communities: !!python/tuple []
          prefix: 1.2.3.0/24
          recv_relationship: !simulator_codec/Relationships
<<<<<<< HEAD
            name: CUSTOMERS
            value: 3
          roa_origin: 777
          roa_valid_length: false
          seed_asn: null
          timestamp: 1
          traceback_end: false
          withdraw: false
      4:
        1.2.0.0/16: !yamlable/Announcement
          as_path: !!python/tuple
          - 1
          - 777
          communities: !!python/tuple []
          prefix: 1.2.0.0/16
          recv_relationship: !simulator_codec/Relationships
            name: CUSTOMERS
            value: 3
          roa_origin: 777
          roa_valid_length: true
          seed_asn: null
          timestamp: 0
          traceback_end: false
          withdraw: false
        1.2.3.0/24: !yamlable/Announcement
          as_path: !!python/tuple
          - 1
          - 666
          communities: !!python/tuple []
          prefix: 1.2.3.0/24
          recv_relationship: !simulator_codec/Relationships
            name: CUSTOMERS
            value: 3
          roa_origin: 777
          roa_valid_length: false
          seed_asn: null
          timestamp: 1
          traceback_end: false
          withdraw: false
      666:
        1.2.0.0/16: !yamlable/Announcement
          as_path: !!python/tuple
          - 1
          - 777
          communities: !!python/tuple []
          prefix: 1.2.0.0/16
          recv_relationship: !simulator_codec/Relationships
            name: CUSTOMERS
            value: 3
          roa_origin: 777
          roa_valid_length: true
          seed_asn: null
          timestamp: 0
          traceback_end: false
          withdraw: false
        1.2.3.0/24: !yamlable/Announcement
          as_path: !!python/tuple
          - 1
          - 666
          communities: !!python/tuple []
          prefix: 1.2.3.0/24
          recv_relationship: !simulator_codec/Relationships
            name: CUSTOMERS
            value: 3
          roa_origin: 777
          roa_valid_length: false
          seed_asn: null
          timestamp: 1
          traceback_end: false
          withdraw: false
      777:
        1.2.0.0/16: !yamlable/Announcement
          as_path: !!python/tuple
          - 1
          - 777
          communities: !!python/tuple []
          prefix: 1.2.0.0/16
          recv_relationship: !simulator_codec/Relationships
            name: CUSTOMERS
            value: 3
          roa_origin: 777
          roa_valid_length: true
          seed_asn: null
          timestamp: 0
          traceback_end: false
          withdraw: false
        1.2.3.0/24: !yamlable/Announcement
          as_path: !!python/tuple
          - 1
          - 666
          communities: !!python/tuple []
          prefix: 1.2.3.0/24
          recv_relationship: !simulator_codec/Relationships
            name: CUSTOMERS
            value: 3
=======
            name: PROVIDERS
            value: 1
>>>>>>> 98519ff4
          roa_origin: 777
          roa_valid_length: false
          seed_asn: null
          timestamp: 1
          traceback_end: false
          withdraw: false
    _send_q: !yamlable/SendQueue {}
<<<<<<< HEAD
  propagation_rank: 2
  providers: !!python/tuple []
2: !yamlable/AS
  asn: 2
  customer_cone_size: 4
  customers: !!python/tuple
  - 4
  - 5
  input_clique: false
  ixp: false
  peers: !!python/tuple []
  policy: !yamlable/BGPPolicy
    _local_rib: !yamlable/LocalRIB
      1.2.0.0/16: !yamlable/Announcement
=======
    asn: 3
    customer_cone_size: 1
    customers: !!python/tuple
    - 7
    input_clique: false
    ixp: false
    peers: !!python/tuple []
    propagation_rank: 1
    providers: !!python/tuple
    - 1
  4: !yamlable/BGPAS
    _local_rib: !yamlable/LocalRIB
      1.2.0.0/16: !yamlable/Announcement
        as_path: !!python/tuple
        - 4
        - 1
        - 777
        communities: !!python/tuple []
        prefix: 1.2.0.0/16
        recv_relationship: !simulator_codec/Relationships
          name: PROVIDERS
          value: 1
        roa_origin: 777
        roa_valid_length: true
        seed_asn: null
        timestamp: 0
        traceback_end: false
        withdraw: false
      1.2.3.0/24: !yamlable/Announcement
>>>>>>> 98519ff4
        as_path: !!python/tuple
        - 4
        - 1
        - 666
        communities: !!python/tuple []
        prefix: 1.2.3.0/24
        recv_relationship: !simulator_codec/Relationships
          name: PROVIDERS
          value: 1
        roa_origin: 777
        roa_valid_length: false
        seed_asn: null
        timestamp: 1
        traceback_end: false
        withdraw: false
    _recv_q: !yamlable/RecvQueue {}
    _ribs_in: !yamlable/RIBsIn
<<<<<<< HEAD
      5:
        1.2.0.0/16: !yamlable/AnnInfo
          recv_relationship: !simulator_codec/Relationships
            name: CUSTOMERS
            value: 3
          unprocessed_ann: !yamlable/Announcement
            as_path: !!python/tuple
=======
      1:
        1.2.0.0/16: !yamlable/AnnInfo
          recv_relationship: !simulator_codec/Relationships
            name: PROVIDERS
            value: 1
          unprocessed_ann: !yamlable/Announcement
            as_path: !!python/tuple
            - 1
            - 777
            communities: !!python/tuple []
            prefix: 1.2.0.0/16
            recv_relationship: !simulator_codec/Relationships
              name: CUSTOMERS
              value: 3
            roa_origin: 777
            roa_valid_length: true
            seed_asn: null
            timestamp: 0
            traceback_end: false
            withdraw: false
        1.2.3.0/24: !yamlable/AnnInfo
          recv_relationship: !simulator_codec/Relationships
            name: PROVIDERS
            value: 1
          unprocessed_ann: !yamlable/Announcement
            as_path: !!python/tuple
            - 1
            - 666
            communities: !!python/tuple []
            prefix: 1.2.3.0/24
            recv_relationship: !simulator_codec/Relationships
              name: CUSTOMERS
              value: 3
            roa_origin: 777
            roa_valid_length: false
            seed_asn: null
            timestamp: 1
            traceback_end: false
            withdraw: false
      2:
        1.2.0.0/16: !yamlable/AnnInfo
          recv_relationship: !simulator_codec/Relationships
            name: PROVIDERS
            value: 1
          unprocessed_ann: !yamlable/Announcement
            as_path: !!python/tuple
            - 2
>>>>>>> 98519ff4
            - 5
            - 777
            communities: !!python/tuple []
            prefix: 1.2.0.0/16
            recv_relationship: !simulator_codec/Relationships
              name: CUSTOMERS
              value: 3
            roa_origin: 777
            roa_valid_length: true
            seed_asn: null
            timestamp: 0
            traceback_end: false
            withdraw: false
    _ribs_out: !yamlable/RIBsOut
<<<<<<< HEAD
      4:
        1.2.0.0/16: !yamlable/Announcement
          as_path: !!python/tuple
          - 2
          - 5
=======
      8:
        1.2.0.0/16: !yamlable/Announcement
          as_path: !!python/tuple
          - 4
          - 1
>>>>>>> 98519ff4
          - 777
          communities: !!python/tuple []
          prefix: 1.2.0.0/16
          recv_relationship: !simulator_codec/Relationships
            name: PROVIDERS
            value: 1
          roa_origin: 777
          roa_valid_length: true
          seed_asn: null
          timestamp: 0
          traceback_end: false
          withdraw: false
<<<<<<< HEAD
      5:
        1.2.0.0/16: !yamlable/Announcement
          as_path: !!python/tuple
          - 2
          - 5
          - 777
=======
        1.2.3.0/24: !yamlable/Announcement
          as_path: !!python/tuple
          - 4
          - 1
          - 666
>>>>>>> 98519ff4
          communities: !!python/tuple []
          prefix: 1.2.0.0/16
          recv_relationship: !simulator_codec/Relationships
            name: PROVIDERS
            value: 1
          roa_origin: 777
          roa_valid_length: true
          seed_asn: null
          timestamp: 0
          traceback_end: false
          withdraw: false
    _send_q: !yamlable/SendQueue {}
<<<<<<< HEAD
  propagation_rank: 2
  providers: !!python/tuple []
3: !yamlable/AS
  asn: 3
  customer_cone_size: 1
  customers: !!python/tuple
  - 7
  input_clique: false
  ixp: false
  peers: !!python/tuple []
  policy: !yamlable/BGPPolicy
=======
    asn: 4
    customer_cone_size: 1
    customers: !!python/tuple
    - 8
    input_clique: false
    ixp: false
    peers: !!python/tuple []
    propagation_rank: 1
    providers: !!python/tuple
    - 1
    - 2
  5: !yamlable/BGPAS
>>>>>>> 98519ff4
    _local_rib: !yamlable/LocalRIB
      1.2.0.0/16: !yamlable/Announcement
        as_path: !!python/tuple
        - 5
        - 777
        communities: !!python/tuple []
        prefix: 1.2.0.0/16
        recv_relationship: !simulator_codec/Relationships
          name: CUSTOMERS
          value: 3
        roa_origin: 777
        roa_valid_length: true
        seed_asn: null
        timestamp: 0
        traceback_end: false
        withdraw: false
    _recv_q: !yamlable/RecvQueue {}
    _ribs_in: !yamlable/RIBsIn
<<<<<<< HEAD
      1:
=======
      2:
>>>>>>> 98519ff4
        1.2.0.0/16: !yamlable/AnnInfo
          recv_relationship: !simulator_codec/Relationships
            name: PROVIDERS
            value: 1
          unprocessed_ann: !yamlable/Announcement
            as_path: !!python/tuple
<<<<<<< HEAD
            - 1
=======
            - 2
            - 5
>>>>>>> 98519ff4
            - 777
            communities: !!python/tuple []
            prefix: 1.2.0.0/16
            recv_relationship: !simulator_codec/Relationships
              name: CUSTOMERS
              value: 3
            roa_origin: 777
            roa_valid_length: true
            seed_asn: null
            timestamp: 0
            traceback_end: false
            withdraw: false
<<<<<<< HEAD
        1.2.3.0/24: !yamlable/AnnInfo
          recv_relationship: !simulator_codec/Relationships
            name: PROVIDERS
            value: 1
          unprocessed_ann: !yamlable/Announcement
            as_path: !!python/tuple
            - 1
            - 666
            communities: !!python/tuple []
            prefix: 1.2.3.0/24
            recv_relationship: !simulator_codec/Relationships
              name: CUSTOMERS
              value: 3
            roa_origin: 777
            roa_valid_length: false
            seed_asn: null
            timestamp: 1
            traceback_end: false
            withdraw: false
    _ribs_out: !yamlable/RIBsOut
      7:
        1.2.0.0/16: !yamlable/Announcement
          as_path: !!python/tuple
          - 3
          - 1
=======
      777:
        1.2.0.0/16: !yamlable/AnnInfo
          recv_relationship: !simulator_codec/Relationships
            name: CUSTOMERS
            value: 3
          unprocessed_ann: !yamlable/Announcement
            as_path: !!python/tuple
            - 777
            communities: !!python/tuple []
            prefix: 1.2.0.0/16
            recv_relationship: !simulator_codec/Relationships
              name: ORIGIN
              value: 4
            roa_origin: 777
            roa_valid_length: true
            seed_asn: 777
            timestamp: 0
            traceback_end: false
            withdraw: false
    _ribs_out: !yamlable/RIBsOut
      2:
        1.2.0.0/16: !yamlable/Announcement
          as_path: !!python/tuple
          - 5
>>>>>>> 98519ff4
          - 777
          communities: !!python/tuple []
          prefix: 1.2.0.0/16
          recv_relationship: !simulator_codec/Relationships
            name: PROVIDERS
            value: 1
          roa_origin: 777
          roa_valid_length: true
          seed_asn: null
          timestamp: 0
          traceback_end: false
          withdraw: false
<<<<<<< HEAD
        1.2.3.0/24: !yamlable/Announcement
          as_path: !!python/tuple
          - 3
          - 1
          - 666
          communities: !!python/tuple []
          prefix: 1.2.3.0/24
          recv_relationship: !simulator_codec/Relationships
            name: PROVIDERS
            value: 1
          roa_origin: 777
          roa_valid_length: false
          seed_asn: null
          timestamp: 1
          traceback_end: false
          withdraw: false
    _send_q: !yamlable/SendQueue {}
  propagation_rank: 1
  providers: !!python/tuple
  - 1
4: !yamlable/AS
  asn: 4
  customer_cone_size: 1
  customers: !!python/tuple
  - 8
  input_clique: false
  ixp: false
  peers: !!python/tuple []
  policy: !yamlable/BGPPolicy
=======
      777:
        1.2.0.0/16: !yamlable/Announcement
          as_path: !!python/tuple
          - 5
          - 777
          communities: !!python/tuple []
          prefix: 1.2.0.0/16
          recv_relationship: !simulator_codec/Relationships
            name: CUSTOMERS
            value: 3
          roa_origin: 777
          roa_valid_length: true
          seed_asn: null
          timestamp: 0
          traceback_end: false
          withdraw: false
    _send_q: !yamlable/SendQueue {}
    asn: 5
    customer_cone_size: 1
    customers: !!python/tuple
    - 777
    input_clique: false
    ixp: false
    peers: !!python/tuple []
    propagation_rank: 1
    providers: !!python/tuple
    - 2
  7: !yamlable/BGPAS
>>>>>>> 98519ff4
    _local_rib: !yamlable/LocalRIB
      1.2.0.0/16: !yamlable/Announcement
        as_path: !!python/tuple
        - 7
        - 3
        - 1
        - 777
        communities: !!python/tuple []
        prefix: 1.2.0.0/16
        recv_relationship: !simulator_codec/Relationships
          name: PROVIDERS
          value: 1
        roa_origin: 777
        roa_valid_length: true
        seed_asn: null
        timestamp: 0
        traceback_end: false
        withdraw: false
      1.2.3.0/24: !yamlable/Announcement
        as_path: !!python/tuple
        - 7
        - 3
        - 1
        - 666
        communities: !!python/tuple []
        prefix: 1.2.3.0/24
        recv_relationship: !simulator_codec/Relationships
          name: PROVIDERS
          value: 1
        roa_origin: 777
        roa_valid_length: false
        seed_asn: null
        timestamp: 1
        traceback_end: false
        withdraw: false
    _recv_q: !yamlable/RecvQueue {}
    _ribs_in: !yamlable/RIBsIn
<<<<<<< HEAD
      1:
        1.2.0.0/16: !yamlable/AnnInfo
          recv_relationship: !simulator_codec/Relationships
            name: PROVIDERS
            value: 1
          unprocessed_ann: !yamlable/Announcement
            as_path: !!python/tuple
            - 1
            - 777
            communities: !!python/tuple []
            prefix: 1.2.0.0/16
            recv_relationship: !simulator_codec/Relationships
              name: CUSTOMERS
              value: 3
            roa_origin: 777
            roa_valid_length: true
            seed_asn: null
            timestamp: 0
            traceback_end: false
            withdraw: false
        1.2.3.0/24: !yamlable/AnnInfo
          recv_relationship: !simulator_codec/Relationships
            name: PROVIDERS
            value: 1
          unprocessed_ann: !yamlable/Announcement
            as_path: !!python/tuple
            - 1
            - 666
            communities: !!python/tuple []
            prefix: 1.2.3.0/24
            recv_relationship: !simulator_codec/Relationships
              name: CUSTOMERS
              value: 3
            roa_origin: 777
            roa_valid_length: false
            seed_asn: null
            timestamp: 1
            traceback_end: false
            withdraw: false
      2:
        1.2.0.0/16: !yamlable/AnnInfo
          recv_relationship: !simulator_codec/Relationships
            name: PROVIDERS
            value: 1
          unprocessed_ann: !yamlable/Announcement
            as_path: !!python/tuple
            - 2
            - 5
            - 777
            communities: !!python/tuple []
            prefix: 1.2.0.0/16
            recv_relationship: !simulator_codec/Relationships
              name: CUSTOMERS
              value: 3
            roa_origin: 777
            roa_valid_length: true
            seed_asn: null
            timestamp: 0
            traceback_end: false
            withdraw: false
    _ribs_out: !yamlable/RIBsOut
      8:
        1.2.0.0/16: !yamlable/Announcement
          as_path: !!python/tuple
          - 4
          - 1
          - 777
          communities: !!python/tuple []
          prefix: 1.2.0.0/16
          recv_relationship: !simulator_codec/Relationships
            name: PROVIDERS
            value: 1
          roa_origin: 777
          roa_valid_length: true
          seed_asn: null
          timestamp: 0
          traceback_end: false
          withdraw: false
        1.2.3.0/24: !yamlable/Announcement
          as_path: !!python/tuple
          - 4
          - 1
          - 666
          communities: !!python/tuple []
          prefix: 1.2.3.0/24
          recv_relationship: !simulator_codec/Relationships
            name: PROVIDERS
            value: 1
          roa_origin: 777
          roa_valid_length: false
          seed_asn: null
          timestamp: 1
          traceback_end: false
          withdraw: false
    _send_q: !yamlable/SendQueue {}
  propagation_rank: 1
  providers: !!python/tuple
  - 1
  - 2
5: !yamlable/AS
  asn: 5
  customer_cone_size: 1
  customers: !!python/tuple
  - 777
  input_clique: false
  ixp: false
  peers: !!python/tuple []
  policy: !yamlable/BGPPolicy
    _local_rib: !yamlable/LocalRIB
      1.2.0.0/16: !yamlable/Announcement
=======
      3:
        1.2.0.0/16: !yamlable/AnnInfo
          recv_relationship: !simulator_codec/Relationships
            name: PROVIDERS
            value: 1
          unprocessed_ann: !yamlable/Announcement
            as_path: !!python/tuple
            - 3
            - 1
            - 777
            communities: !!python/tuple []
            prefix: 1.2.0.0/16
            recv_relationship: !simulator_codec/Relationships
              name: PROVIDERS
              value: 1
            roa_origin: 777
            roa_valid_length: true
            seed_asn: null
            timestamp: 0
            traceback_end: false
            withdraw: false
        1.2.3.0/24: !yamlable/AnnInfo
          recv_relationship: !simulator_codec/Relationships
            name: PROVIDERS
            value: 1
          unprocessed_ann: !yamlable/Announcement
            as_path: !!python/tuple
            - 3
            - 1
            - 666
            communities: !!python/tuple []
            prefix: 1.2.3.0/24
            recv_relationship: !simulator_codec/Relationships
              name: PROVIDERS
              value: 1
            roa_origin: 777
            roa_valid_length: false
            seed_asn: null
            timestamp: 1
            traceback_end: false
            withdraw: false
    _ribs_out: !yamlable/RIBsOut {}
    _send_q: !yamlable/SendQueue {}
    asn: 7
    customer_cone_size: 0
    customers: !!python/tuple []
    input_clique: false
    ixp: false
    peers: !!python/tuple []
    propagation_rank: 0
    providers: !!python/tuple
    - 3
  8: !yamlable/BGPAS
    _local_rib: !yamlable/LocalRIB
      1.2.0.0/16: !yamlable/Announcement
        as_path: !!python/tuple
        - 8
        - 4
        - 1
        - 777
        communities: !!python/tuple []
        prefix: 1.2.0.0/16
        recv_relationship: !simulator_codec/Relationships
          name: PROVIDERS
          value: 1
        roa_origin: 777
        roa_valid_length: true
        seed_asn: null
        timestamp: 0
        traceback_end: false
        withdraw: false
      1.2.3.0/24: !yamlable/Announcement
>>>>>>> 98519ff4
        as_path: !!python/tuple
        - 8
        - 4
        - 1
        - 666
        communities: !!python/tuple []
        prefix: 1.2.3.0/24
        recv_relationship: !simulator_codec/Relationships
          name: PROVIDERS
          value: 1
        roa_origin: 777
        roa_valid_length: false
        seed_asn: null
        timestamp: 1
        traceback_end: false
        withdraw: false
    _recv_q: !yamlable/RecvQueue {}
    _ribs_in: !yamlable/RIBsIn
<<<<<<< HEAD
      2:
=======
      4:
>>>>>>> 98519ff4
        1.2.0.0/16: !yamlable/AnnInfo
          recv_relationship: !simulator_codec/Relationships
            name: PROVIDERS
            value: 1
          unprocessed_ann: !yamlable/Announcement
            as_path: !!python/tuple
<<<<<<< HEAD
            - 2
            - 5
=======
            - 4
            - 1
>>>>>>> 98519ff4
            - 777
            communities: !!python/tuple []
            prefix: 1.2.0.0/16
            recv_relationship: !simulator_codec/Relationships
<<<<<<< HEAD
              name: CUSTOMERS
              value: 3
=======
              name: PROVIDERS
              value: 1
>>>>>>> 98519ff4
            roa_origin: 777
            roa_valid_length: true
            seed_asn: null
            timestamp: 0
            traceback_end: false
            withdraw: false
<<<<<<< HEAD
      777:
        1.2.0.0/16: !yamlable/AnnInfo
          recv_relationship: !simulator_codec/Relationships
            name: CUSTOMERS
            value: 3
          unprocessed_ann: !yamlable/Announcement
            as_path: !!python/tuple
            - 777
            communities: !!python/tuple []
            prefix: 1.2.0.0/16
            recv_relationship: !simulator_codec/Relationships
              name: ORIGIN
              value: 4
            roa_origin: 777
            roa_valid_length: true
            seed_asn: 777
            timestamp: 0
            traceback_end: false
            withdraw: false
    _ribs_out: !yamlable/RIBsOut
      2:
        1.2.0.0/16: !yamlable/Announcement
          as_path: !!python/tuple
          - 5
          - 777
          communities: !!python/tuple []
          prefix: 1.2.0.0/16
          recv_relationship: !simulator_codec/Relationships
            name: CUSTOMERS
            value: 3
          roa_origin: 777
          roa_valid_length: true
          seed_asn: null
          timestamp: 0
          traceback_end: false
          withdraw: false
      777:
        1.2.0.0/16: !yamlable/Announcement
          as_path: !!python/tuple
          - 5
          - 777
          communities: !!python/tuple []
          prefix: 1.2.0.0/16
          recv_relationship: !simulator_codec/Relationships
            name: CUSTOMERS
            value: 3
          roa_origin: 777
          roa_valid_length: true
          seed_asn: null
          timestamp: 0
          traceback_end: false
          withdraw: false
    _send_q: !yamlable/SendQueue {}
  propagation_rank: 1
  providers: !!python/tuple
  - 2
7: !yamlable/AS
  asn: 7
  customer_cone_size: 0
  customers: !!python/tuple []
  input_clique: false
  ixp: false
  peers: !!python/tuple []
  policy: !yamlable/BGPPolicy
    _local_rib: !yamlable/LocalRIB
      1.2.0.0/16: !yamlable/Announcement
        as_path: !!python/tuple
        - 7
        - 3
        - 1
        - 777
        communities: !!python/tuple []
        prefix: 1.2.0.0/16
        recv_relationship: !simulator_codec/Relationships
          name: PROVIDERS
          value: 1
        roa_origin: 777
        roa_valid_length: true
        seed_asn: null
        timestamp: 0
        traceback_end: false
        withdraw: false
      1.2.3.0/24: !yamlable/Announcement
        as_path: !!python/tuple
        - 7
        - 3
        - 1
        - 666
        communities: !!python/tuple []
        prefix: 1.2.3.0/24
        recv_relationship: !simulator_codec/Relationships
          name: PROVIDERS
          value: 1
        roa_origin: 777
        roa_valid_length: false
        seed_asn: null
        timestamp: 1
        traceback_end: false
        withdraw: false
    _recv_q: !yamlable/RecvQueue {}
    _ribs_in: !yamlable/RIBsIn
      3:
        1.2.0.0/16: !yamlable/AnnInfo
=======
        1.2.3.0/24: !yamlable/AnnInfo
>>>>>>> 98519ff4
          recv_relationship: !simulator_codec/Relationships
            name: PROVIDERS
            value: 1
          unprocessed_ann: !yamlable/Announcement
            as_path: !!python/tuple
<<<<<<< HEAD
            - 3
            - 1
            - 777
            communities: !!python/tuple []
            prefix: 1.2.0.0/16
            recv_relationship: !simulator_codec/Relationships
              name: PROVIDERS
              value: 1
            roa_origin: 777
            roa_valid_length: true
            seed_asn: null
            timestamp: 0
            traceback_end: false
            withdraw: false
        1.2.3.0/24: !yamlable/AnnInfo
          recv_relationship: !simulator_codec/Relationships
            name: PROVIDERS
            value: 1
          unprocessed_ann: !yamlable/Announcement
            as_path: !!python/tuple
            - 3
=======
            - 4
>>>>>>> 98519ff4
            - 1
            - 666
            communities: !!python/tuple []
            prefix: 1.2.3.0/24
            recv_relationship: !simulator_codec/Relationships
              name: PROVIDERS
              value: 1
            roa_origin: 777
            roa_valid_length: false
            seed_asn: null
            timestamp: 1
            traceback_end: false
            withdraw: false
    _ribs_out: !yamlable/RIBsOut {}
    _send_q: !yamlable/SendQueue {}
<<<<<<< HEAD
  propagation_rank: 0
  providers: !!python/tuple
  - 3
8: !yamlable/AS
  asn: 8
  customer_cone_size: 0
  customers: !!python/tuple []
  input_clique: false
  ixp: false
  peers: !!python/tuple []
  policy: !yamlable/BGPPolicy
    _local_rib: !yamlable/LocalRIB
      1.2.0.0/16: !yamlable/Announcement
        as_path: !!python/tuple
        - 8
        - 4
=======
    asn: 8
    customer_cone_size: 0
    customers: !!python/tuple []
    input_clique: false
    ixp: false
    peers: !!python/tuple []
    propagation_rank: 0
    providers: !!python/tuple
    - 4
  666: !yamlable/BGPAS
    _local_rib: !yamlable/LocalRIB
      1.2.0.0/16: !yamlable/Announcement
        as_path: !!python/tuple
        - 666
>>>>>>> 98519ff4
        - 1
        - 777
        communities: !!python/tuple []
        prefix: 1.2.0.0/16
        recv_relationship: !simulator_codec/Relationships
          name: PROVIDERS
          value: 1
        roa_origin: 777
        roa_valid_length: true
        seed_asn: null
        timestamp: 0
        traceback_end: false
        withdraw: false
      1.2.3.0/24: !yamlable/Announcement
        as_path: !!python/tuple
        - 8
        - 4
        - 1
        - 666
        communities: !!python/tuple []
        prefix: 1.2.3.0/24
        recv_relationship: !simulator_codec/Relationships
          name: PROVIDERS
          value: 1
        roa_origin: 777
        roa_valid_length: false
        seed_asn: null
        timestamp: 1
        traceback_end: false
        withdraw: false
    _recv_q: !yamlable/RecvQueue {}
    _ribs_in: !yamlable/RIBsIn
<<<<<<< HEAD
      4:
        1.2.0.0/16: !yamlable/AnnInfo
          recv_relationship: !simulator_codec/Relationships
            name: PROVIDERS
            value: 1
          unprocessed_ann: !yamlable/Announcement
            as_path: !!python/tuple
            - 4
            - 1
            - 777
            communities: !!python/tuple []
            prefix: 1.2.0.0/16
            recv_relationship: !simulator_codec/Relationships
              name: PROVIDERS
              value: 1
            roa_origin: 777
            roa_valid_length: true
            seed_asn: null
            timestamp: 0
            traceback_end: false
            withdraw: false
        1.2.3.0/24: !yamlable/AnnInfo
          recv_relationship: !simulator_codec/Relationships
            name: PROVIDERS
            value: 1
          unprocessed_ann: !yamlable/Announcement
            as_path: !!python/tuple
            - 4
            - 1
            - 666
            communities: !!python/tuple []
            prefix: 1.2.3.0/24
            recv_relationship: !simulator_codec/Relationships
              name: PROVIDERS
              value: 1
            roa_origin: 777
            roa_valid_length: false
            seed_asn: null
            timestamp: 1
            traceback_end: false
            withdraw: false
    _ribs_out: !yamlable/RIBsOut {}
    _send_q: !yamlable/SendQueue {}
  propagation_rank: 0
  providers: !!python/tuple
  - 4
666: !yamlable/AS
  asn: 666
  customer_cone_size: 0
  customers: !!python/tuple []
  input_clique: false
  ixp: false
  peers: !!python/tuple []
  policy: !yamlable/BGPPolicy
    _local_rib: !yamlable/LocalRIB
      1.2.0.0/16: !yamlable/Announcement
        as_path: !!python/tuple
        - 666
        - 1
        - 777
        communities: !!python/tuple []
        prefix: 1.2.0.0/16
        recv_relationship: !simulator_codec/Relationships
          name: PROVIDERS
          value: 1
        roa_origin: 777
        roa_valid_length: true
        seed_asn: null
        timestamp: 0
        traceback_end: false
        withdraw: false
      1.2.3.0/24: !yamlable/Announcement
        as_path: !!python/tuple
        - 666
        communities: !!python/tuple []
        prefix: 1.2.3.0/24
        recv_relationship: !simulator_codec/Relationships
          name: ORIGIN
          value: 4
        roa_origin: 777
        roa_valid_length: false
        seed_asn: 666
        timestamp: 1
        traceback_end: false
        withdraw: false
    _recv_q: !yamlable/RecvQueue {}
    _ribs_in: !yamlable/RIBsIn
=======
>>>>>>> 98519ff4
      1:
        1.2.0.0/16: !yamlable/AnnInfo
          recv_relationship: !simulator_codec/Relationships
            name: PROVIDERS
            value: 1
          unprocessed_ann: !yamlable/Announcement
            as_path: !!python/tuple
            - 1
            - 777
            communities: !!python/tuple []
            prefix: 1.2.0.0/16
            recv_relationship: !simulator_codec/Relationships
              name: CUSTOMERS
              value: 3
            roa_origin: 777
            roa_valid_length: true
            seed_asn: null
            timestamp: 0
            traceback_end: false
            withdraw: false
    _ribs_out: !yamlable/RIBsOut
      1:
        1.2.3.0/24: !yamlable/Announcement
          as_path: !!python/tuple
          - 666
          communities: !!python/tuple []
          prefix: 1.2.3.0/24
          recv_relationship: !simulator_codec/Relationships
            name: ORIGIN
            value: 4
          roa_origin: 777
          roa_valid_length: false
          seed_asn: 666
          timestamp: 1
          traceback_end: false
          withdraw: false
    _send_q: !yamlable/SendQueue {}
<<<<<<< HEAD
  propagation_rank: 0
  providers: !!python/tuple
  - 1
777: !yamlable/AS
  asn: 777
  customer_cone_size: 0
  customers: !!python/tuple []
  input_clique: false
  ixp: false
  peers: !!python/tuple []
  policy: !yamlable/BGPPolicy
=======
    asn: 666
    customer_cone_size: 0
    customers: !!python/tuple []
    input_clique: false
    ixp: false
    peers: !!python/tuple []
    propagation_rank: 0
    providers: !!python/tuple
    - 1
  777: !yamlable/BGPAS
>>>>>>> 98519ff4
    _local_rib: !yamlable/LocalRIB
      1.2.0.0/16: !yamlable/Announcement
        as_path: !!python/tuple
        - 777
        communities: !!python/tuple []
        prefix: 1.2.0.0/16
        recv_relationship: !simulator_codec/Relationships
          name: ORIGIN
          value: 4
        roa_origin: 777
        roa_valid_length: true
        seed_asn: 777
        timestamp: 0
        traceback_end: false
        withdraw: false
      1.2.3.0/24: !yamlable/Announcement
        as_path: !!python/tuple
        - 777
        - 1
        - 666
        communities: !!python/tuple []
        prefix: 1.2.3.0/24
        recv_relationship: !simulator_codec/Relationships
          name: PROVIDERS
          value: 1
        roa_origin: 777
        roa_valid_length: false
        seed_asn: null
        timestamp: 1
        traceback_end: false
        withdraw: false
    _recv_q: !yamlable/RecvQueue {}
    _ribs_in: !yamlable/RIBsIn
      1:
        1.2.3.0/24: !yamlable/AnnInfo
          recv_relationship: !simulator_codec/Relationships
            name: PROVIDERS
            value: 1
          unprocessed_ann: !yamlable/Announcement
            as_path: !!python/tuple
            - 1
            - 666
            communities: !!python/tuple []
            prefix: 1.2.3.0/24
            recv_relationship: !simulator_codec/Relationships
              name: CUSTOMERS
              value: 3
            roa_origin: 777
            roa_valid_length: false
            seed_asn: null
            timestamp: 1
            traceback_end: false
            withdraw: false
    _ribs_out: !yamlable/RIBsOut
      1:
        1.2.0.0/16: !yamlable/Announcement
          as_path: !!python/tuple
          - 777
          communities: !!python/tuple []
          prefix: 1.2.0.0/16
          recv_relationship: !simulator_codec/Relationships
            name: ORIGIN
            value: 4
          roa_origin: 777
          roa_valid_length: true
          seed_asn: 777
          timestamp: 0
          traceback_end: false
          withdraw: false
      5:
        1.2.0.0/16: !yamlable/Announcement
          as_path: !!python/tuple
          - 777
          communities: !!python/tuple []
          prefix: 1.2.0.0/16
          recv_relationship: !simulator_codec/Relationships
            name: ORIGIN
            value: 4
          roa_origin: 777
          roa_valid_length: true
          seed_asn: 777
          timestamp: 0
          traceback_end: false
          withdraw: false
    _send_q: !yamlable/SendQueue {}
<<<<<<< HEAD
  propagation_rank: 0
  providers: !!python/tuple
  - 1
  - 5
=======
    asn: 777
    customer_cone_size: 0
    customers: !!python/tuple []
    input_clique: false
    ixp: false
    peers: !!python/tuple []
    propagation_rank: 0
    providers: !!python/tuple
    - 1
    - 5
ixp_asns: []
>>>>>>> 98519ff4
<|MERGE_RESOLUTION|>--- conflicted
+++ resolved
@@ -1,217 +1,6 @@
 !yamlable/SimulationEngine
-<<<<<<< HEAD
-1: !yamlable/AS
-  asn: 1
-  customer_cone_size: 6
-  customers: !!python/tuple
-  - 777
-  - 666
-  - 3
-  - 4
-  input_clique: false
-  ixp: false
-  peers: !!python/tuple []
-  policy: !yamlable/BGPPolicy
-=======
 as_dict:
-  1: !yamlable/BGPAS
-    _local_rib: !yamlable/LocalRIB
-      1.2.0.0/16: !yamlable/Announcement
-        as_path: !!python/tuple
-        - 1
-        - 777
-        communities: !!python/tuple []
-        prefix: 1.2.0.0/16
-        recv_relationship: !simulator_codec/Relationships
-          name: CUSTOMERS
-          value: 3
-        roa_origin: 777
-        roa_valid_length: true
-        seed_asn: null
-        timestamp: 0
-        traceback_end: false
-        withdraw: false
-      1.2.3.0/24: !yamlable/Announcement
-        as_path: !!python/tuple
-        - 1
-        - 666
-        communities: !!python/tuple []
-        prefix: 1.2.3.0/24
-        recv_relationship: !simulator_codec/Relationships
-          name: CUSTOMERS
-          value: 3
-        roa_origin: 777
-        roa_valid_length: false
-        seed_asn: null
-        timestamp: 1
-        traceback_end: false
-        withdraw: false
-    _recv_q: !yamlable/RecvQueue {}
-    _ribs_in: !yamlable/RIBsIn
-      666:
-        1.2.3.0/24: !yamlable/AnnInfo
-          recv_relationship: !simulator_codec/Relationships
-            name: CUSTOMERS
-            value: 3
-          unprocessed_ann: !yamlable/Announcement
-            as_path: !!python/tuple
-            - 666
-            communities: !!python/tuple []
-            prefix: 1.2.3.0/24
-            recv_relationship: !simulator_codec/Relationships
-              name: ORIGIN
-              value: 4
-            roa_origin: 777
-            roa_valid_length: false
-            seed_asn: 666
-            timestamp: 1
-            traceback_end: false
-            withdraw: false
-      777:
-        1.2.0.0/16: !yamlable/AnnInfo
-          recv_relationship: !simulator_codec/Relationships
-            name: CUSTOMERS
-            value: 3
-          unprocessed_ann: !yamlable/Announcement
-            as_path: !!python/tuple
-            - 777
-            communities: !!python/tuple []
-            prefix: 1.2.0.0/16
-            recv_relationship: !simulator_codec/Relationships
-              name: ORIGIN
-              value: 4
-            roa_origin: 777
-            roa_valid_length: true
-            seed_asn: 777
-            timestamp: 0
-            traceback_end: false
-            withdraw: false
-    _ribs_out: !yamlable/RIBsOut
-      3:
-        1.2.0.0/16: !yamlable/Announcement
-          as_path: !!python/tuple
-          - 1
-          - 777
-          communities: !!python/tuple []
-          prefix: 1.2.0.0/16
-          recv_relationship: !simulator_codec/Relationships
-            name: CUSTOMERS
-            value: 3
-          roa_origin: 777
-          roa_valid_length: true
-          seed_asn: null
-          timestamp: 0
-          traceback_end: false
-          withdraw: false
-        1.2.3.0/24: !yamlable/Announcement
-          as_path: !!python/tuple
-          - 1
-          - 666
-          communities: !!python/tuple []
-          prefix: 1.2.3.0/24
-          recv_relationship: !simulator_codec/Relationships
-            name: CUSTOMERS
-            value: 3
-          roa_origin: 777
-          roa_valid_length: false
-          seed_asn: null
-          timestamp: 1
-          traceback_end: false
-          withdraw: false
-      4:
-        1.2.0.0/16: !yamlable/Announcement
-          as_path: !!python/tuple
-          - 1
-          - 777
-          communities: !!python/tuple []
-          prefix: 1.2.0.0/16
-          recv_relationship: !simulator_codec/Relationships
-            name: CUSTOMERS
-            value: 3
-          roa_origin: 777
-          roa_valid_length: true
-          seed_asn: null
-          timestamp: 0
-          traceback_end: false
-          withdraw: false
-        1.2.3.0/24: !yamlable/Announcement
-          as_path: !!python/tuple
-          - 1
-          - 666
-          communities: !!python/tuple []
-          prefix: 1.2.3.0/24
-          recv_relationship: !simulator_codec/Relationships
-            name: CUSTOMERS
-            value: 3
-          roa_origin: 777
-          roa_valid_length: false
-          seed_asn: null
-          timestamp: 1
-          traceback_end: false
-          withdraw: false
-      666:
-        1.2.0.0/16: !yamlable/Announcement
-          as_path: !!python/tuple
-          - 1
-          - 777
-          communities: !!python/tuple []
-          prefix: 1.2.0.0/16
-          recv_relationship: !simulator_codec/Relationships
-            name: CUSTOMERS
-            value: 3
-          roa_origin: 777
-          roa_valid_length: true
-          seed_asn: null
-          timestamp: 0
-          traceback_end: false
-          withdraw: false
-        1.2.3.0/24: !yamlable/Announcement
-          as_path: !!python/tuple
-          - 1
-          - 666
-          communities: !!python/tuple []
-          prefix: 1.2.3.0/24
-          recv_relationship: !simulator_codec/Relationships
-            name: CUSTOMERS
-            value: 3
-          roa_origin: 777
-          roa_valid_length: false
-          seed_asn: null
-          timestamp: 1
-          traceback_end: false
-          withdraw: false
-      777:
-        1.2.0.0/16: !yamlable/Announcement
-          as_path: !!python/tuple
-          - 1
-          - 777
-          communities: !!python/tuple []
-          prefix: 1.2.0.0/16
-          recv_relationship: !simulator_codec/Relationships
-            name: CUSTOMERS
-            value: 3
-          roa_origin: 777
-          roa_valid_length: true
-          seed_asn: null
-          timestamp: 0
-          traceback_end: false
-          withdraw: false
-        1.2.3.0/24: !yamlable/Announcement
-          as_path: !!python/tuple
-          - 1
-          - 666
-          communities: !!python/tuple []
-          prefix: 1.2.3.0/24
-          recv_relationship: !simulator_codec/Relationships
-            name: CUSTOMERS
-            value: 3
-          roa_origin: 777
-          roa_valid_length: false
-          seed_asn: null
-          timestamp: 1
-          traceback_end: false
-          withdraw: false
-    _send_q: !yamlable/SendQueue {}
+  1: !yamlable/AS
     asn: 1
     customer_cone_size: 6
     customers: !!python/tuple
@@ -222,84 +11,207 @@
     input_clique: false
     ixp: false
     peers: !!python/tuple []
+    policy: !yamlable/BGPPolicy
+      _local_rib: !yamlable/LocalRIB
+        1.2.0.0/16: !yamlable/Announcement
+          as_path: !!python/tuple
+          - 1
+          - 777
+          communities: !!python/tuple []
+          prefix: 1.2.0.0/16
+          recv_relationship: !simulator_codec/Relationships
+            name: CUSTOMERS
+            value: 3
+          roa_origin: 777
+          roa_valid_length: true
+          seed_asn: null
+          timestamp: 0
+          traceback_end: false
+          withdraw: false
+        1.2.3.0/24: !yamlable/Announcement
+          as_path: !!python/tuple
+          - 1
+          - 666
+          communities: !!python/tuple []
+          prefix: 1.2.3.0/24
+          recv_relationship: !simulator_codec/Relationships
+            name: CUSTOMERS
+            value: 3
+          roa_origin: 777
+          roa_valid_length: false
+          seed_asn: null
+          timestamp: 1
+          traceback_end: false
+          withdraw: false
+      _recv_q: !yamlable/RecvQueue {}
+      _ribs_in: !yamlable/RIBsIn
+        666:
+          1.2.3.0/24: !yamlable/AnnInfo
+            recv_relationship: !simulator_codec/Relationships
+              name: CUSTOMERS
+              value: 3
+            unprocessed_ann: !yamlable/Announcement
+              as_path: !!python/tuple
+              - 666
+              communities: !!python/tuple []
+              prefix: 1.2.3.0/24
+              recv_relationship: !simulator_codec/Relationships
+                name: ORIGIN
+                value: 4
+              roa_origin: 777
+              roa_valid_length: false
+              seed_asn: 666
+              timestamp: 1
+              traceback_end: false
+              withdraw: false
+        777:
+          1.2.0.0/16: !yamlable/AnnInfo
+            recv_relationship: !simulator_codec/Relationships
+              name: CUSTOMERS
+              value: 3
+            unprocessed_ann: !yamlable/Announcement
+              as_path: !!python/tuple
+              - 777
+              communities: !!python/tuple []
+              prefix: 1.2.0.0/16
+              recv_relationship: !simulator_codec/Relationships
+                name: ORIGIN
+                value: 4
+              roa_origin: 777
+              roa_valid_length: true
+              seed_asn: 777
+              timestamp: 0
+              traceback_end: false
+              withdraw: false
+      _ribs_out: !yamlable/RIBsOut
+        3:
+          1.2.0.0/16: !yamlable/Announcement
+            as_path: !!python/tuple
+            - 1
+            - 777
+            communities: !!python/tuple []
+            prefix: 1.2.0.0/16
+            recv_relationship: !simulator_codec/Relationships
+              name: CUSTOMERS
+              value: 3
+            roa_origin: 777
+            roa_valid_length: true
+            seed_asn: null
+            timestamp: 0
+            traceback_end: false
+            withdraw: false
+          1.2.3.0/24: !yamlable/Announcement
+            as_path: !!python/tuple
+            - 1
+            - 666
+            communities: !!python/tuple []
+            prefix: 1.2.3.0/24
+            recv_relationship: !simulator_codec/Relationships
+              name: CUSTOMERS
+              value: 3
+            roa_origin: 777
+            roa_valid_length: false
+            seed_asn: null
+            timestamp: 1
+            traceback_end: false
+            withdraw: false
+        4:
+          1.2.0.0/16: !yamlable/Announcement
+            as_path: !!python/tuple
+            - 1
+            - 777
+            communities: !!python/tuple []
+            prefix: 1.2.0.0/16
+            recv_relationship: !simulator_codec/Relationships
+              name: CUSTOMERS
+              value: 3
+            roa_origin: 777
+            roa_valid_length: true
+            seed_asn: null
+            timestamp: 0
+            traceback_end: false
+            withdraw: false
+          1.2.3.0/24: !yamlable/Announcement
+            as_path: !!python/tuple
+            - 1
+            - 666
+            communities: !!python/tuple []
+            prefix: 1.2.3.0/24
+            recv_relationship: !simulator_codec/Relationships
+              name: CUSTOMERS
+              value: 3
+            roa_origin: 777
+            roa_valid_length: false
+            seed_asn: null
+            timestamp: 1
+            traceback_end: false
+            withdraw: false
+        666:
+          1.2.0.0/16: !yamlable/Announcement
+            as_path: !!python/tuple
+            - 1
+            - 777
+            communities: !!python/tuple []
+            prefix: 1.2.0.0/16
+            recv_relationship: !simulator_codec/Relationships
+              name: CUSTOMERS
+              value: 3
+            roa_origin: 777
+            roa_valid_length: true
+            seed_asn: null
+            timestamp: 0
+            traceback_end: false
+            withdraw: false
+          1.2.3.0/24: !yamlable/Announcement
+            as_path: !!python/tuple
+            - 1
+            - 666
+            communities: !!python/tuple []
+            prefix: 1.2.3.0/24
+            recv_relationship: !simulator_codec/Relationships
+              name: CUSTOMERS
+              value: 3
+            roa_origin: 777
+            roa_valid_length: false
+            seed_asn: null
+            timestamp: 1
+            traceback_end: false
+            withdraw: false
+        777:
+          1.2.0.0/16: !yamlable/Announcement
+            as_path: !!python/tuple
+            - 1
+            - 777
+            communities: !!python/tuple []
+            prefix: 1.2.0.0/16
+            recv_relationship: !simulator_codec/Relationships
+              name: CUSTOMERS
+              value: 3
+            roa_origin: 777
+            roa_valid_length: true
+            seed_asn: null
+            timestamp: 0
+            traceback_end: false
+            withdraw: false
+          1.2.3.0/24: !yamlable/Announcement
+            as_path: !!python/tuple
+            - 1
+            - 666
+            communities: !!python/tuple []
+            prefix: 1.2.3.0/24
+            recv_relationship: !simulator_codec/Relationships
+              name: CUSTOMERS
+              value: 3
+            roa_origin: 777
+            roa_valid_length: false
+            seed_asn: null
+            timestamp: 1
+            traceback_end: false
+            withdraw: false
+      _send_q: !yamlable/SendQueue {}
     propagation_rank: 2
     providers: !!python/tuple []
-  2: !yamlable/BGPAS
-    _local_rib: !yamlable/LocalRIB
-      1.2.0.0/16: !yamlable/Announcement
-        as_path: !!python/tuple
-        - 2
-        - 5
-        - 777
-        communities: !!python/tuple []
-        prefix: 1.2.0.0/16
-        recv_relationship: !simulator_codec/Relationships
-          name: CUSTOMERS
-          value: 3
-        roa_origin: 777
-        roa_valid_length: true
-        seed_asn: null
-        timestamp: 0
-        traceback_end: false
-        withdraw: false
-    _recv_q: !yamlable/RecvQueue {}
-    _ribs_in: !yamlable/RIBsIn
-      5:
-        1.2.0.0/16: !yamlable/AnnInfo
-          recv_relationship: !simulator_codec/Relationships
-            name: CUSTOMERS
-            value: 3
-          unprocessed_ann: !yamlable/Announcement
-            as_path: !!python/tuple
-            - 5
-            - 777
-            communities: !!python/tuple []
-            prefix: 1.2.0.0/16
-            recv_relationship: !simulator_codec/Relationships
-              name: CUSTOMERS
-              value: 3
-            roa_origin: 777
-            roa_valid_length: true
-            seed_asn: null
-            timestamp: 0
-            traceback_end: false
-            withdraw: false
-    _ribs_out: !yamlable/RIBsOut
-      4:
-        1.2.0.0/16: !yamlable/Announcement
-          as_path: !!python/tuple
-          - 2
-          - 5
-          - 777
-          communities: !!python/tuple []
-          prefix: 1.2.0.0/16
-          recv_relationship: !simulator_codec/Relationships
-            name: CUSTOMERS
-            value: 3
-          roa_origin: 777
-          roa_valid_length: true
-          seed_asn: null
-          timestamp: 0
-          traceback_end: false
-          withdraw: false
-      5:
-        1.2.0.0/16: !yamlable/Announcement
-          as_path: !!python/tuple
-          - 2
-          - 5
-          - 777
-          communities: !!python/tuple []
-          prefix: 1.2.0.0/16
-          recv_relationship: !simulator_codec/Relationships
-            name: CUSTOMERS
-            value: 3
-          roa_origin: 777
-          roa_valid_length: true
-          seed_asn: null
-          timestamp: 0
-          traceback_end: false
-          withdraw: false
-    _send_q: !yamlable/SendQueue {}
+  2: !yamlable/AS
     asn: 2
     customer_cone_size: 4
     customers: !!python/tuple
@@ -308,281 +220,85 @@
     input_clique: false
     ixp: false
     peers: !!python/tuple []
+    policy: !yamlable/BGPPolicy
+      _local_rib: !yamlable/LocalRIB
+        1.2.0.0/16: !yamlable/Announcement
+          as_path: !!python/tuple
+          - 2
+          - 5
+          - 777
+          communities: !!python/tuple []
+          prefix: 1.2.0.0/16
+          recv_relationship: !simulator_codec/Relationships
+            name: CUSTOMERS
+            value: 3
+          roa_origin: 777
+          roa_valid_length: true
+          seed_asn: null
+          timestamp: 0
+          traceback_end: false
+          withdraw: false
+      _recv_q: !yamlable/RecvQueue {}
+      _ribs_in: !yamlable/RIBsIn
+        5:
+          1.2.0.0/16: !yamlable/AnnInfo
+            recv_relationship: !simulator_codec/Relationships
+              name: CUSTOMERS
+              value: 3
+            unprocessed_ann: !yamlable/Announcement
+              as_path: !!python/tuple
+              - 5
+              - 777
+              communities: !!python/tuple []
+              prefix: 1.2.0.0/16
+              recv_relationship: !simulator_codec/Relationships
+                name: CUSTOMERS
+                value: 3
+              roa_origin: 777
+              roa_valid_length: true
+              seed_asn: null
+              timestamp: 0
+              traceback_end: false
+              withdraw: false
+      _ribs_out: !yamlable/RIBsOut
+        4:
+          1.2.0.0/16: !yamlable/Announcement
+            as_path: !!python/tuple
+            - 2
+            - 5
+            - 777
+            communities: !!python/tuple []
+            prefix: 1.2.0.0/16
+            recv_relationship: !simulator_codec/Relationships
+              name: CUSTOMERS
+              value: 3
+            roa_origin: 777
+            roa_valid_length: true
+            seed_asn: null
+            timestamp: 0
+            traceback_end: false
+            withdraw: false
+        5:
+          1.2.0.0/16: !yamlable/Announcement
+            as_path: !!python/tuple
+            - 2
+            - 5
+            - 777
+            communities: !!python/tuple []
+            prefix: 1.2.0.0/16
+            recv_relationship: !simulator_codec/Relationships
+              name: CUSTOMERS
+              value: 3
+            roa_origin: 777
+            roa_valid_length: true
+            seed_asn: null
+            timestamp: 0
+            traceback_end: false
+            withdraw: false
+      _send_q: !yamlable/SendQueue {}
     propagation_rank: 2
     providers: !!python/tuple []
-  3: !yamlable/BGPAS
->>>>>>> 98519ff4
-    _local_rib: !yamlable/LocalRIB
-      1.2.0.0/16: !yamlable/Announcement
-        as_path: !!python/tuple
-        - 3
-        - 1
-        - 777
-        communities: !!python/tuple []
-        prefix: 1.2.0.0/16
-        recv_relationship: !simulator_codec/Relationships
-          name: PROVIDERS
-          value: 1
-        roa_origin: 777
-        roa_valid_length: true
-        seed_asn: null
-        timestamp: 0
-        traceback_end: false
-        withdraw: false
-      1.2.3.0/24: !yamlable/Announcement
-        as_path: !!python/tuple
-        - 3
-        - 1
-        - 666
-        communities: !!python/tuple []
-        prefix: 1.2.3.0/24
-        recv_relationship: !simulator_codec/Relationships
-          name: PROVIDERS
-          value: 1
-        roa_origin: 777
-        roa_valid_length: false
-        seed_asn: null
-        timestamp: 1
-        traceback_end: false
-        withdraw: false
-    _recv_q: !yamlable/RecvQueue {}
-    _ribs_in: !yamlable/RIBsIn
-<<<<<<< HEAD
-      666:
-        1.2.3.0/24: !yamlable/AnnInfo
-          recv_relationship: !simulator_codec/Relationships
-            name: CUSTOMERS
-            value: 3
-          unprocessed_ann: !yamlable/Announcement
-            as_path: !!python/tuple
-            - 666
-            communities: !!python/tuple []
-            prefix: 1.2.3.0/24
-            recv_relationship: !simulator_codec/Relationships
-              name: ORIGIN
-              value: 4
-            roa_origin: 777
-            roa_valid_length: false
-            seed_asn: 666
-            timestamp: 1
-            traceback_end: false
-            withdraw: false
-      777:
-        1.2.0.0/16: !yamlable/AnnInfo
-          recv_relationship: !simulator_codec/Relationships
-            name: CUSTOMERS
-            value: 3
-          unprocessed_ann: !yamlable/Announcement
-            as_path: !!python/tuple
-            - 777
-            communities: !!python/tuple []
-            prefix: 1.2.0.0/16
-            recv_relationship: !simulator_codec/Relationships
-              name: ORIGIN
-              value: 4
-            roa_origin: 777
-            roa_valid_length: true
-            seed_asn: 777
-            timestamp: 0
-            traceback_end: false
-            withdraw: false
-    _ribs_out: !yamlable/RIBsOut
-      3:
-        1.2.0.0/16: !yamlable/Announcement
-          as_path: !!python/tuple
-=======
-      1:
-        1.2.0.0/16: !yamlable/AnnInfo
-          recv_relationship: !simulator_codec/Relationships
-            name: PROVIDERS
-            value: 1
-          unprocessed_ann: !yamlable/Announcement
-            as_path: !!python/tuple
-            - 1
-            - 777
-            communities: !!python/tuple []
-            prefix: 1.2.0.0/16
-            recv_relationship: !simulator_codec/Relationships
-              name: CUSTOMERS
-              value: 3
-            roa_origin: 777
-            roa_valid_length: true
-            seed_asn: null
-            timestamp: 0
-            traceback_end: false
-            withdraw: false
-        1.2.3.0/24: !yamlable/AnnInfo
-          recv_relationship: !simulator_codec/Relationships
-            name: PROVIDERS
-            value: 1
-          unprocessed_ann: !yamlable/Announcement
-            as_path: !!python/tuple
-            - 1
-            - 666
-            communities: !!python/tuple []
-            prefix: 1.2.3.0/24
-            recv_relationship: !simulator_codec/Relationships
-              name: CUSTOMERS
-              value: 3
-            roa_origin: 777
-            roa_valid_length: false
-            seed_asn: null
-            timestamp: 1
-            traceback_end: false
-            withdraw: false
-    _ribs_out: !yamlable/RIBsOut
-      7:
-        1.2.0.0/16: !yamlable/Announcement
-          as_path: !!python/tuple
-          - 3
->>>>>>> 98519ff4
-          - 1
-          - 777
-          communities: !!python/tuple []
-          prefix: 1.2.0.0/16
-          recv_relationship: !simulator_codec/Relationships
-            name: PROVIDERS
-            value: 1
-          roa_origin: 777
-          roa_valid_length: true
-          seed_asn: null
-          timestamp: 0
-          traceback_end: false
-          withdraw: false
-        1.2.3.0/24: !yamlable/Announcement
-          as_path: !!python/tuple
-<<<<<<< HEAD
-=======
-          - 3
->>>>>>> 98519ff4
-          - 1
-          - 666
-          communities: !!python/tuple []
-          prefix: 1.2.3.0/24
-          recv_relationship: !simulator_codec/Relationships
-<<<<<<< HEAD
-            name: CUSTOMERS
-            value: 3
-          roa_origin: 777
-          roa_valid_length: false
-          seed_asn: null
-          timestamp: 1
-          traceback_end: false
-          withdraw: false
-      4:
-        1.2.0.0/16: !yamlable/Announcement
-          as_path: !!python/tuple
-          - 1
-          - 777
-          communities: !!python/tuple []
-          prefix: 1.2.0.0/16
-          recv_relationship: !simulator_codec/Relationships
-            name: CUSTOMERS
-            value: 3
-          roa_origin: 777
-          roa_valid_length: true
-          seed_asn: null
-          timestamp: 0
-          traceback_end: false
-          withdraw: false
-        1.2.3.0/24: !yamlable/Announcement
-          as_path: !!python/tuple
-          - 1
-          - 666
-          communities: !!python/tuple []
-          prefix: 1.2.3.0/24
-          recv_relationship: !simulator_codec/Relationships
-            name: CUSTOMERS
-            value: 3
-          roa_origin: 777
-          roa_valid_length: false
-          seed_asn: null
-          timestamp: 1
-          traceback_end: false
-          withdraw: false
-      666:
-        1.2.0.0/16: !yamlable/Announcement
-          as_path: !!python/tuple
-          - 1
-          - 777
-          communities: !!python/tuple []
-          prefix: 1.2.0.0/16
-          recv_relationship: !simulator_codec/Relationships
-            name: CUSTOMERS
-            value: 3
-          roa_origin: 777
-          roa_valid_length: true
-          seed_asn: null
-          timestamp: 0
-          traceback_end: false
-          withdraw: false
-        1.2.3.0/24: !yamlable/Announcement
-          as_path: !!python/tuple
-          - 1
-          - 666
-          communities: !!python/tuple []
-          prefix: 1.2.3.0/24
-          recv_relationship: !simulator_codec/Relationships
-            name: CUSTOMERS
-            value: 3
-          roa_origin: 777
-          roa_valid_length: false
-          seed_asn: null
-          timestamp: 1
-          traceback_end: false
-          withdraw: false
-      777:
-        1.2.0.0/16: !yamlable/Announcement
-          as_path: !!python/tuple
-          - 1
-          - 777
-          communities: !!python/tuple []
-          prefix: 1.2.0.0/16
-          recv_relationship: !simulator_codec/Relationships
-            name: CUSTOMERS
-            value: 3
-          roa_origin: 777
-          roa_valid_length: true
-          seed_asn: null
-          timestamp: 0
-          traceback_end: false
-          withdraw: false
-        1.2.3.0/24: !yamlable/Announcement
-          as_path: !!python/tuple
-          - 1
-          - 666
-          communities: !!python/tuple []
-          prefix: 1.2.3.0/24
-          recv_relationship: !simulator_codec/Relationships
-            name: CUSTOMERS
-            value: 3
-=======
-            name: PROVIDERS
-            value: 1
->>>>>>> 98519ff4
-          roa_origin: 777
-          roa_valid_length: false
-          seed_asn: null
-          timestamp: 1
-          traceback_end: false
-          withdraw: false
-    _send_q: !yamlable/SendQueue {}
-<<<<<<< HEAD
-  propagation_rank: 2
-  providers: !!python/tuple []
-2: !yamlable/AS
-  asn: 2
-  customer_cone_size: 4
-  customers: !!python/tuple
-  - 4
-  - 5
-  input_clique: false
-  ixp: false
-  peers: !!python/tuple []
-  policy: !yamlable/BGPPolicy
-    _local_rib: !yamlable/LocalRIB
-      1.2.0.0/16: !yamlable/Announcement
-=======
+  3: !yamlable/AS
     asn: 3
     customer_cone_size: 1
     customers: !!python/tuple
@@ -590,181 +306,120 @@
     input_clique: false
     ixp: false
     peers: !!python/tuple []
+    policy: !yamlable/BGPPolicy
+      _local_rib: !yamlable/LocalRIB
+        1.2.0.0/16: !yamlable/Announcement
+          as_path: !!python/tuple
+          - 3
+          - 1
+          - 777
+          communities: !!python/tuple []
+          prefix: 1.2.0.0/16
+          recv_relationship: !simulator_codec/Relationships
+            name: PROVIDERS
+            value: 1
+          roa_origin: 777
+          roa_valid_length: true
+          seed_asn: null
+          timestamp: 0
+          traceback_end: false
+          withdraw: false
+        1.2.3.0/24: !yamlable/Announcement
+          as_path: !!python/tuple
+          - 3
+          - 1
+          - 666
+          communities: !!python/tuple []
+          prefix: 1.2.3.0/24
+          recv_relationship: !simulator_codec/Relationships
+            name: PROVIDERS
+            value: 1
+          roa_origin: 777
+          roa_valid_length: false
+          seed_asn: null
+          timestamp: 1
+          traceback_end: false
+          withdraw: false
+      _recv_q: !yamlable/RecvQueue {}
+      _ribs_in: !yamlable/RIBsIn
+        1:
+          1.2.0.0/16: !yamlable/AnnInfo
+            recv_relationship: !simulator_codec/Relationships
+              name: PROVIDERS
+              value: 1
+            unprocessed_ann: !yamlable/Announcement
+              as_path: !!python/tuple
+              - 1
+              - 777
+              communities: !!python/tuple []
+              prefix: 1.2.0.0/16
+              recv_relationship: !simulator_codec/Relationships
+                name: CUSTOMERS
+                value: 3
+              roa_origin: 777
+              roa_valid_length: true
+              seed_asn: null
+              timestamp: 0
+              traceback_end: false
+              withdraw: false
+          1.2.3.0/24: !yamlable/AnnInfo
+            recv_relationship: !simulator_codec/Relationships
+              name: PROVIDERS
+              value: 1
+            unprocessed_ann: !yamlable/Announcement
+              as_path: !!python/tuple
+              - 1
+              - 666
+              communities: !!python/tuple []
+              prefix: 1.2.3.0/24
+              recv_relationship: !simulator_codec/Relationships
+                name: CUSTOMERS
+                value: 3
+              roa_origin: 777
+              roa_valid_length: false
+              seed_asn: null
+              timestamp: 1
+              traceback_end: false
+              withdraw: false
+      _ribs_out: !yamlable/RIBsOut
+        7:
+          1.2.0.0/16: !yamlable/Announcement
+            as_path: !!python/tuple
+            - 3
+            - 1
+            - 777
+            communities: !!python/tuple []
+            prefix: 1.2.0.0/16
+            recv_relationship: !simulator_codec/Relationships
+              name: PROVIDERS
+              value: 1
+            roa_origin: 777
+            roa_valid_length: true
+            seed_asn: null
+            timestamp: 0
+            traceback_end: false
+            withdraw: false
+          1.2.3.0/24: !yamlable/Announcement
+            as_path: !!python/tuple
+            - 3
+            - 1
+            - 666
+            communities: !!python/tuple []
+            prefix: 1.2.3.0/24
+            recv_relationship: !simulator_codec/Relationships
+              name: PROVIDERS
+              value: 1
+            roa_origin: 777
+            roa_valid_length: false
+            seed_asn: null
+            timestamp: 1
+            traceback_end: false
+            withdraw: false
+      _send_q: !yamlable/SendQueue {}
     propagation_rank: 1
     providers: !!python/tuple
     - 1
-  4: !yamlable/BGPAS
-    _local_rib: !yamlable/LocalRIB
-      1.2.0.0/16: !yamlable/Announcement
-        as_path: !!python/tuple
-        - 4
-        - 1
-        - 777
-        communities: !!python/tuple []
-        prefix: 1.2.0.0/16
-        recv_relationship: !simulator_codec/Relationships
-          name: PROVIDERS
-          value: 1
-        roa_origin: 777
-        roa_valid_length: true
-        seed_asn: null
-        timestamp: 0
-        traceback_end: false
-        withdraw: false
-      1.2.3.0/24: !yamlable/Announcement
->>>>>>> 98519ff4
-        as_path: !!python/tuple
-        - 4
-        - 1
-        - 666
-        communities: !!python/tuple []
-        prefix: 1.2.3.0/24
-        recv_relationship: !simulator_codec/Relationships
-          name: PROVIDERS
-          value: 1
-        roa_origin: 777
-        roa_valid_length: false
-        seed_asn: null
-        timestamp: 1
-        traceback_end: false
-        withdraw: false
-    _recv_q: !yamlable/RecvQueue {}
-    _ribs_in: !yamlable/RIBsIn
-<<<<<<< HEAD
-      5:
-        1.2.0.0/16: !yamlable/AnnInfo
-          recv_relationship: !simulator_codec/Relationships
-            name: CUSTOMERS
-            value: 3
-          unprocessed_ann: !yamlable/Announcement
-            as_path: !!python/tuple
-=======
-      1:
-        1.2.0.0/16: !yamlable/AnnInfo
-          recv_relationship: !simulator_codec/Relationships
-            name: PROVIDERS
-            value: 1
-          unprocessed_ann: !yamlable/Announcement
-            as_path: !!python/tuple
-            - 1
-            - 777
-            communities: !!python/tuple []
-            prefix: 1.2.0.0/16
-            recv_relationship: !simulator_codec/Relationships
-              name: CUSTOMERS
-              value: 3
-            roa_origin: 777
-            roa_valid_length: true
-            seed_asn: null
-            timestamp: 0
-            traceback_end: false
-            withdraw: false
-        1.2.3.0/24: !yamlable/AnnInfo
-          recv_relationship: !simulator_codec/Relationships
-            name: PROVIDERS
-            value: 1
-          unprocessed_ann: !yamlable/Announcement
-            as_path: !!python/tuple
-            - 1
-            - 666
-            communities: !!python/tuple []
-            prefix: 1.2.3.0/24
-            recv_relationship: !simulator_codec/Relationships
-              name: CUSTOMERS
-              value: 3
-            roa_origin: 777
-            roa_valid_length: false
-            seed_asn: null
-            timestamp: 1
-            traceback_end: false
-            withdraw: false
-      2:
-        1.2.0.0/16: !yamlable/AnnInfo
-          recv_relationship: !simulator_codec/Relationships
-            name: PROVIDERS
-            value: 1
-          unprocessed_ann: !yamlable/Announcement
-            as_path: !!python/tuple
-            - 2
->>>>>>> 98519ff4
-            - 5
-            - 777
-            communities: !!python/tuple []
-            prefix: 1.2.0.0/16
-            recv_relationship: !simulator_codec/Relationships
-              name: CUSTOMERS
-              value: 3
-            roa_origin: 777
-            roa_valid_length: true
-            seed_asn: null
-            timestamp: 0
-            traceback_end: false
-            withdraw: false
-    _ribs_out: !yamlable/RIBsOut
-<<<<<<< HEAD
-      4:
-        1.2.0.0/16: !yamlable/Announcement
-          as_path: !!python/tuple
-          - 2
-          - 5
-=======
-      8:
-        1.2.0.0/16: !yamlable/Announcement
-          as_path: !!python/tuple
-          - 4
-          - 1
->>>>>>> 98519ff4
-          - 777
-          communities: !!python/tuple []
-          prefix: 1.2.0.0/16
-          recv_relationship: !simulator_codec/Relationships
-            name: PROVIDERS
-            value: 1
-          roa_origin: 777
-          roa_valid_length: true
-          seed_asn: null
-          timestamp: 0
-          traceback_end: false
-          withdraw: false
-<<<<<<< HEAD
-      5:
-        1.2.0.0/16: !yamlable/Announcement
-          as_path: !!python/tuple
-          - 2
-          - 5
-          - 777
-=======
-        1.2.3.0/24: !yamlable/Announcement
-          as_path: !!python/tuple
-          - 4
-          - 1
-          - 666
->>>>>>> 98519ff4
-          communities: !!python/tuple []
-          prefix: 1.2.0.0/16
-          recv_relationship: !simulator_codec/Relationships
-            name: PROVIDERS
-            value: 1
-          roa_origin: 777
-          roa_valid_length: true
-          seed_asn: null
-          timestamp: 0
-          traceback_end: false
-          withdraw: false
-    _send_q: !yamlable/SendQueue {}
-<<<<<<< HEAD
-  propagation_rank: 2
-  providers: !!python/tuple []
-3: !yamlable/AS
-  asn: 3
-  customer_cone_size: 1
-  customers: !!python/tuple
-  - 7
-  input_clique: false
-  ixp: false
-  peers: !!python/tuple []
-  policy: !yamlable/BGPPolicy
-=======
+  4: !yamlable/AS
     asn: 4
     customer_cone_size: 1
     customers: !!python/tuple
@@ -772,171 +427,142 @@
     input_clique: false
     ixp: false
     peers: !!python/tuple []
+    policy: !yamlable/BGPPolicy
+      _local_rib: !yamlable/LocalRIB
+        1.2.0.0/16: !yamlable/Announcement
+          as_path: !!python/tuple
+          - 4
+          - 1
+          - 777
+          communities: !!python/tuple []
+          prefix: 1.2.0.0/16
+          recv_relationship: !simulator_codec/Relationships
+            name: PROVIDERS
+            value: 1
+          roa_origin: 777
+          roa_valid_length: true
+          seed_asn: null
+          timestamp: 0
+          traceback_end: false
+          withdraw: false
+        1.2.3.0/24: !yamlable/Announcement
+          as_path: !!python/tuple
+          - 4
+          - 1
+          - 666
+          communities: !!python/tuple []
+          prefix: 1.2.3.0/24
+          recv_relationship: !simulator_codec/Relationships
+            name: PROVIDERS
+            value: 1
+          roa_origin: 777
+          roa_valid_length: false
+          seed_asn: null
+          timestamp: 1
+          traceback_end: false
+          withdraw: false
+      _recv_q: !yamlable/RecvQueue {}
+      _ribs_in: !yamlable/RIBsIn
+        1:
+          1.2.0.0/16: !yamlable/AnnInfo
+            recv_relationship: !simulator_codec/Relationships
+              name: PROVIDERS
+              value: 1
+            unprocessed_ann: !yamlable/Announcement
+              as_path: !!python/tuple
+              - 1
+              - 777
+              communities: !!python/tuple []
+              prefix: 1.2.0.0/16
+              recv_relationship: !simulator_codec/Relationships
+                name: CUSTOMERS
+                value: 3
+              roa_origin: 777
+              roa_valid_length: true
+              seed_asn: null
+              timestamp: 0
+              traceback_end: false
+              withdraw: false
+          1.2.3.0/24: !yamlable/AnnInfo
+            recv_relationship: !simulator_codec/Relationships
+              name: PROVIDERS
+              value: 1
+            unprocessed_ann: !yamlable/Announcement
+              as_path: !!python/tuple
+              - 1
+              - 666
+              communities: !!python/tuple []
+              prefix: 1.2.3.0/24
+              recv_relationship: !simulator_codec/Relationships
+                name: CUSTOMERS
+                value: 3
+              roa_origin: 777
+              roa_valid_length: false
+              seed_asn: null
+              timestamp: 1
+              traceback_end: false
+              withdraw: false
+        2:
+          1.2.0.0/16: !yamlable/AnnInfo
+            recv_relationship: !simulator_codec/Relationships
+              name: PROVIDERS
+              value: 1
+            unprocessed_ann: !yamlable/Announcement
+              as_path: !!python/tuple
+              - 2
+              - 5
+              - 777
+              communities: !!python/tuple []
+              prefix: 1.2.0.0/16
+              recv_relationship: !simulator_codec/Relationships
+                name: CUSTOMERS
+                value: 3
+              roa_origin: 777
+              roa_valid_length: true
+              seed_asn: null
+              timestamp: 0
+              traceback_end: false
+              withdraw: false
+      _ribs_out: !yamlable/RIBsOut
+        8:
+          1.2.0.0/16: !yamlable/Announcement
+            as_path: !!python/tuple
+            - 4
+            - 1
+            - 777
+            communities: !!python/tuple []
+            prefix: 1.2.0.0/16
+            recv_relationship: !simulator_codec/Relationships
+              name: PROVIDERS
+              value: 1
+            roa_origin: 777
+            roa_valid_length: true
+            seed_asn: null
+            timestamp: 0
+            traceback_end: false
+            withdraw: false
+          1.2.3.0/24: !yamlable/Announcement
+            as_path: !!python/tuple
+            - 4
+            - 1
+            - 666
+            communities: !!python/tuple []
+            prefix: 1.2.3.0/24
+            recv_relationship: !simulator_codec/Relationships
+              name: PROVIDERS
+              value: 1
+            roa_origin: 777
+            roa_valid_length: false
+            seed_asn: null
+            timestamp: 1
+            traceback_end: false
+            withdraw: false
+      _send_q: !yamlable/SendQueue {}
     propagation_rank: 1
     providers: !!python/tuple
     - 1
     - 2
-  5: !yamlable/BGPAS
->>>>>>> 98519ff4
-    _local_rib: !yamlable/LocalRIB
-      1.2.0.0/16: !yamlable/Announcement
-        as_path: !!python/tuple
-        - 5
-        - 777
-        communities: !!python/tuple []
-        prefix: 1.2.0.0/16
-        recv_relationship: !simulator_codec/Relationships
-          name: CUSTOMERS
-          value: 3
-        roa_origin: 777
-        roa_valid_length: true
-        seed_asn: null
-        timestamp: 0
-        traceback_end: false
-        withdraw: false
-    _recv_q: !yamlable/RecvQueue {}
-    _ribs_in: !yamlable/RIBsIn
-<<<<<<< HEAD
-      1:
-=======
-      2:
->>>>>>> 98519ff4
-        1.2.0.0/16: !yamlable/AnnInfo
-          recv_relationship: !simulator_codec/Relationships
-            name: PROVIDERS
-            value: 1
-          unprocessed_ann: !yamlable/Announcement
-            as_path: !!python/tuple
-<<<<<<< HEAD
-            - 1
-=======
-            - 2
-            - 5
->>>>>>> 98519ff4
-            - 777
-            communities: !!python/tuple []
-            prefix: 1.2.0.0/16
-            recv_relationship: !simulator_codec/Relationships
-              name: CUSTOMERS
-              value: 3
-            roa_origin: 777
-            roa_valid_length: true
-            seed_asn: null
-            timestamp: 0
-            traceback_end: false
-            withdraw: false
-<<<<<<< HEAD
-        1.2.3.0/24: !yamlable/AnnInfo
-          recv_relationship: !simulator_codec/Relationships
-            name: PROVIDERS
-            value: 1
-          unprocessed_ann: !yamlable/Announcement
-            as_path: !!python/tuple
-            - 1
-            - 666
-            communities: !!python/tuple []
-            prefix: 1.2.3.0/24
-            recv_relationship: !simulator_codec/Relationships
-              name: CUSTOMERS
-              value: 3
-            roa_origin: 777
-            roa_valid_length: false
-            seed_asn: null
-            timestamp: 1
-            traceback_end: false
-            withdraw: false
-    _ribs_out: !yamlable/RIBsOut
-      7:
-        1.2.0.0/16: !yamlable/Announcement
-          as_path: !!python/tuple
-          - 3
-          - 1
-=======
-      777:
-        1.2.0.0/16: !yamlable/AnnInfo
-          recv_relationship: !simulator_codec/Relationships
-            name: CUSTOMERS
-            value: 3
-          unprocessed_ann: !yamlable/Announcement
-            as_path: !!python/tuple
-            - 777
-            communities: !!python/tuple []
-            prefix: 1.2.0.0/16
-            recv_relationship: !simulator_codec/Relationships
-              name: ORIGIN
-              value: 4
-            roa_origin: 777
-            roa_valid_length: true
-            seed_asn: 777
-            timestamp: 0
-            traceback_end: false
-            withdraw: false
-    _ribs_out: !yamlable/RIBsOut
-      2:
-        1.2.0.0/16: !yamlable/Announcement
-          as_path: !!python/tuple
-          - 5
->>>>>>> 98519ff4
-          - 777
-          communities: !!python/tuple []
-          prefix: 1.2.0.0/16
-          recv_relationship: !simulator_codec/Relationships
-            name: PROVIDERS
-            value: 1
-          roa_origin: 777
-          roa_valid_length: true
-          seed_asn: null
-          timestamp: 0
-          traceback_end: false
-          withdraw: false
-<<<<<<< HEAD
-        1.2.3.0/24: !yamlable/Announcement
-          as_path: !!python/tuple
-          - 3
-          - 1
-          - 666
-          communities: !!python/tuple []
-          prefix: 1.2.3.0/24
-          recv_relationship: !simulator_codec/Relationships
-            name: PROVIDERS
-            value: 1
-          roa_origin: 777
-          roa_valid_length: false
-          seed_asn: null
-          timestamp: 1
-          traceback_end: false
-          withdraw: false
-    _send_q: !yamlable/SendQueue {}
-  propagation_rank: 1
-  providers: !!python/tuple
-  - 1
-4: !yamlable/AS
-  asn: 4
-  customer_cone_size: 1
-  customers: !!python/tuple
-  - 8
-  input_clique: false
-  ixp: false
-  peers: !!python/tuple []
-  policy: !yamlable/BGPPolicy
-=======
-      777:
-        1.2.0.0/16: !yamlable/Announcement
-          as_path: !!python/tuple
-          - 5
-          - 777
-          communities: !!python/tuple []
-          prefix: 1.2.0.0/16
-          recv_relationship: !simulator_codec/Relationships
-            name: CUSTOMERS
-            value: 3
-          roa_origin: 777
-          roa_valid_length: true
-          seed_asn: null
-          timestamp: 0
-          traceback_end: false
-          withdraw: false
-    _send_q: !yamlable/SendQueue {}
+  5: !yamlable/AS
     asn: 5
     customer_cone_size: 1
     customers: !!python/tuple
@@ -944,754 +570,460 @@
     input_clique: false
     ixp: false
     peers: !!python/tuple []
+    policy: !yamlable/BGPPolicy
+      _local_rib: !yamlable/LocalRIB
+        1.2.0.0/16: !yamlable/Announcement
+          as_path: !!python/tuple
+          - 5
+          - 777
+          communities: !!python/tuple []
+          prefix: 1.2.0.0/16
+          recv_relationship: !simulator_codec/Relationships
+            name: CUSTOMERS
+            value: 3
+          roa_origin: 777
+          roa_valid_length: true
+          seed_asn: null
+          timestamp: 0
+          traceback_end: false
+          withdraw: false
+      _recv_q: !yamlable/RecvQueue {}
+      _ribs_in: !yamlable/RIBsIn
+        2:
+          1.2.0.0/16: !yamlable/AnnInfo
+            recv_relationship: !simulator_codec/Relationships
+              name: PROVIDERS
+              value: 1
+            unprocessed_ann: !yamlable/Announcement
+              as_path: !!python/tuple
+              - 2
+              - 5
+              - 777
+              communities: !!python/tuple []
+              prefix: 1.2.0.0/16
+              recv_relationship: !simulator_codec/Relationships
+                name: CUSTOMERS
+                value: 3
+              roa_origin: 777
+              roa_valid_length: true
+              seed_asn: null
+              timestamp: 0
+              traceback_end: false
+              withdraw: false
+        777:
+          1.2.0.0/16: !yamlable/AnnInfo
+            recv_relationship: !simulator_codec/Relationships
+              name: CUSTOMERS
+              value: 3
+            unprocessed_ann: !yamlable/Announcement
+              as_path: !!python/tuple
+              - 777
+              communities: !!python/tuple []
+              prefix: 1.2.0.0/16
+              recv_relationship: !simulator_codec/Relationships
+                name: ORIGIN
+                value: 4
+              roa_origin: 777
+              roa_valid_length: true
+              seed_asn: 777
+              timestamp: 0
+              traceback_end: false
+              withdraw: false
+      _ribs_out: !yamlable/RIBsOut
+        2:
+          1.2.0.0/16: !yamlable/Announcement
+            as_path: !!python/tuple
+            - 5
+            - 777
+            communities: !!python/tuple []
+            prefix: 1.2.0.0/16
+            recv_relationship: !simulator_codec/Relationships
+              name: CUSTOMERS
+              value: 3
+            roa_origin: 777
+            roa_valid_length: true
+            seed_asn: null
+            timestamp: 0
+            traceback_end: false
+            withdraw: false
+        777:
+          1.2.0.0/16: !yamlable/Announcement
+            as_path: !!python/tuple
+            - 5
+            - 777
+            communities: !!python/tuple []
+            prefix: 1.2.0.0/16
+            recv_relationship: !simulator_codec/Relationships
+              name: CUSTOMERS
+              value: 3
+            roa_origin: 777
+            roa_valid_length: true
+            seed_asn: null
+            timestamp: 0
+            traceback_end: false
+            withdraw: false
+      _send_q: !yamlable/SendQueue {}
     propagation_rank: 1
     providers: !!python/tuple
     - 2
-  7: !yamlable/BGPAS
->>>>>>> 98519ff4
-    _local_rib: !yamlable/LocalRIB
-      1.2.0.0/16: !yamlable/Announcement
-        as_path: !!python/tuple
-        - 7
-        - 3
-        - 1
-        - 777
-        communities: !!python/tuple []
-        prefix: 1.2.0.0/16
-        recv_relationship: !simulator_codec/Relationships
-          name: PROVIDERS
-          value: 1
-        roa_origin: 777
-        roa_valid_length: true
-        seed_asn: null
-        timestamp: 0
-        traceback_end: false
-        withdraw: false
-      1.2.3.0/24: !yamlable/Announcement
-        as_path: !!python/tuple
-        - 7
-        - 3
-        - 1
-        - 666
-        communities: !!python/tuple []
-        prefix: 1.2.3.0/24
-        recv_relationship: !simulator_codec/Relationships
-          name: PROVIDERS
-          value: 1
-        roa_origin: 777
-        roa_valid_length: false
-        seed_asn: null
-        timestamp: 1
-        traceback_end: false
-        withdraw: false
-    _recv_q: !yamlable/RecvQueue {}
-    _ribs_in: !yamlable/RIBsIn
-<<<<<<< HEAD
-      1:
-        1.2.0.0/16: !yamlable/AnnInfo
-          recv_relationship: !simulator_codec/Relationships
-            name: PROVIDERS
-            value: 1
-          unprocessed_ann: !yamlable/Announcement
-            as_path: !!python/tuple
-            - 1
-            - 777
-            communities: !!python/tuple []
-            prefix: 1.2.0.0/16
-            recv_relationship: !simulator_codec/Relationships
-              name: CUSTOMERS
-              value: 3
-            roa_origin: 777
-            roa_valid_length: true
-            seed_asn: null
-            timestamp: 0
-            traceback_end: false
-            withdraw: false
-        1.2.3.0/24: !yamlable/AnnInfo
-          recv_relationship: !simulator_codec/Relationships
-            name: PROVIDERS
-            value: 1
-          unprocessed_ann: !yamlable/Announcement
-            as_path: !!python/tuple
-            - 1
-            - 666
-            communities: !!python/tuple []
-            prefix: 1.2.3.0/24
-            recv_relationship: !simulator_codec/Relationships
-              name: CUSTOMERS
-              value: 3
-            roa_origin: 777
-            roa_valid_length: false
-            seed_asn: null
-            timestamp: 1
-            traceback_end: false
-            withdraw: false
-      2:
-        1.2.0.0/16: !yamlable/AnnInfo
-          recv_relationship: !simulator_codec/Relationships
-            name: PROVIDERS
-            value: 1
-          unprocessed_ann: !yamlable/Announcement
-            as_path: !!python/tuple
-            - 2
-            - 5
-            - 777
-            communities: !!python/tuple []
-            prefix: 1.2.0.0/16
-            recv_relationship: !simulator_codec/Relationships
-              name: CUSTOMERS
-              value: 3
-            roa_origin: 777
-            roa_valid_length: true
-            seed_asn: null
-            timestamp: 0
-            traceback_end: false
-            withdraw: false
-    _ribs_out: !yamlable/RIBsOut
-      8:
-        1.2.0.0/16: !yamlable/Announcement
-          as_path: !!python/tuple
-          - 4
-          - 1
-          - 777
-          communities: !!python/tuple []
-          prefix: 1.2.0.0/16
-          recv_relationship: !simulator_codec/Relationships
-            name: PROVIDERS
-            value: 1
-          roa_origin: 777
-          roa_valid_length: true
-          seed_asn: null
-          timestamp: 0
-          traceback_end: false
-          withdraw: false
-        1.2.3.0/24: !yamlable/Announcement
-          as_path: !!python/tuple
-          - 4
-          - 1
-          - 666
-          communities: !!python/tuple []
-          prefix: 1.2.3.0/24
-          recv_relationship: !simulator_codec/Relationships
-            name: PROVIDERS
-            value: 1
-          roa_origin: 777
-          roa_valid_length: false
-          seed_asn: null
-          timestamp: 1
-          traceback_end: false
-          withdraw: false
-    _send_q: !yamlable/SendQueue {}
-  propagation_rank: 1
-  providers: !!python/tuple
-  - 1
-  - 2
-5: !yamlable/AS
-  asn: 5
-  customer_cone_size: 1
-  customers: !!python/tuple
-  - 777
-  input_clique: false
-  ixp: false
-  peers: !!python/tuple []
-  policy: !yamlable/BGPPolicy
-    _local_rib: !yamlable/LocalRIB
-      1.2.0.0/16: !yamlable/Announcement
-=======
-      3:
-        1.2.0.0/16: !yamlable/AnnInfo
-          recv_relationship: !simulator_codec/Relationships
-            name: PROVIDERS
-            value: 1
-          unprocessed_ann: !yamlable/Announcement
-            as_path: !!python/tuple
-            - 3
-            - 1
-            - 777
-            communities: !!python/tuple []
-            prefix: 1.2.0.0/16
-            recv_relationship: !simulator_codec/Relationships
-              name: PROVIDERS
-              value: 1
-            roa_origin: 777
-            roa_valid_length: true
-            seed_asn: null
-            timestamp: 0
-            traceback_end: false
-            withdraw: false
-        1.2.3.0/24: !yamlable/AnnInfo
-          recv_relationship: !simulator_codec/Relationships
-            name: PROVIDERS
-            value: 1
-          unprocessed_ann: !yamlable/Announcement
-            as_path: !!python/tuple
-            - 3
-            - 1
-            - 666
-            communities: !!python/tuple []
-            prefix: 1.2.3.0/24
-            recv_relationship: !simulator_codec/Relationships
-              name: PROVIDERS
-              value: 1
-            roa_origin: 777
-            roa_valid_length: false
-            seed_asn: null
-            timestamp: 1
-            traceback_end: false
-            withdraw: false
-    _ribs_out: !yamlable/RIBsOut {}
-    _send_q: !yamlable/SendQueue {}
+  7: !yamlable/AS
     asn: 7
     customer_cone_size: 0
     customers: !!python/tuple []
     input_clique: false
     ixp: false
     peers: !!python/tuple []
+    policy: !yamlable/BGPPolicy
+      _local_rib: !yamlable/LocalRIB
+        1.2.0.0/16: !yamlable/Announcement
+          as_path: !!python/tuple
+          - 7
+          - 3
+          - 1
+          - 777
+          communities: !!python/tuple []
+          prefix: 1.2.0.0/16
+          recv_relationship: !simulator_codec/Relationships
+            name: PROVIDERS
+            value: 1
+          roa_origin: 777
+          roa_valid_length: true
+          seed_asn: null
+          timestamp: 0
+          traceback_end: false
+          withdraw: false
+        1.2.3.0/24: !yamlable/Announcement
+          as_path: !!python/tuple
+          - 7
+          - 3
+          - 1
+          - 666
+          communities: !!python/tuple []
+          prefix: 1.2.3.0/24
+          recv_relationship: !simulator_codec/Relationships
+            name: PROVIDERS
+            value: 1
+          roa_origin: 777
+          roa_valid_length: false
+          seed_asn: null
+          timestamp: 1
+          traceback_end: false
+          withdraw: false
+      _recv_q: !yamlable/RecvQueue {}
+      _ribs_in: !yamlable/RIBsIn
+        3:
+          1.2.0.0/16: !yamlable/AnnInfo
+            recv_relationship: !simulator_codec/Relationships
+              name: PROVIDERS
+              value: 1
+            unprocessed_ann: !yamlable/Announcement
+              as_path: !!python/tuple
+              - 3
+              - 1
+              - 777
+              communities: !!python/tuple []
+              prefix: 1.2.0.0/16
+              recv_relationship: !simulator_codec/Relationships
+                name: PROVIDERS
+                value: 1
+              roa_origin: 777
+              roa_valid_length: true
+              seed_asn: null
+              timestamp: 0
+              traceback_end: false
+              withdraw: false
+          1.2.3.0/24: !yamlable/AnnInfo
+            recv_relationship: !simulator_codec/Relationships
+              name: PROVIDERS
+              value: 1
+            unprocessed_ann: !yamlable/Announcement
+              as_path: !!python/tuple
+              - 3
+              - 1
+              - 666
+              communities: !!python/tuple []
+              prefix: 1.2.3.0/24
+              recv_relationship: !simulator_codec/Relationships
+                name: PROVIDERS
+                value: 1
+              roa_origin: 777
+              roa_valid_length: false
+              seed_asn: null
+              timestamp: 1
+              traceback_end: false
+              withdraw: false
+      _ribs_out: !yamlable/RIBsOut {}
+      _send_q: !yamlable/SendQueue {}
     propagation_rank: 0
     providers: !!python/tuple
     - 3
-  8: !yamlable/BGPAS
-    _local_rib: !yamlable/LocalRIB
-      1.2.0.0/16: !yamlable/Announcement
-        as_path: !!python/tuple
-        - 8
-        - 4
-        - 1
-        - 777
-        communities: !!python/tuple []
-        prefix: 1.2.0.0/16
-        recv_relationship: !simulator_codec/Relationships
-          name: PROVIDERS
-          value: 1
-        roa_origin: 777
-        roa_valid_length: true
-        seed_asn: null
-        timestamp: 0
-        traceback_end: false
-        withdraw: false
-      1.2.3.0/24: !yamlable/Announcement
->>>>>>> 98519ff4
-        as_path: !!python/tuple
-        - 8
-        - 4
-        - 1
-        - 666
-        communities: !!python/tuple []
-        prefix: 1.2.3.0/24
-        recv_relationship: !simulator_codec/Relationships
-          name: PROVIDERS
-          value: 1
-        roa_origin: 777
-        roa_valid_length: false
-        seed_asn: null
-        timestamp: 1
-        traceback_end: false
-        withdraw: false
-    _recv_q: !yamlable/RecvQueue {}
-    _ribs_in: !yamlable/RIBsIn
-<<<<<<< HEAD
-      2:
-=======
-      4:
->>>>>>> 98519ff4
-        1.2.0.0/16: !yamlable/AnnInfo
-          recv_relationship: !simulator_codec/Relationships
-            name: PROVIDERS
-            value: 1
-          unprocessed_ann: !yamlable/Announcement
-            as_path: !!python/tuple
-<<<<<<< HEAD
-            - 2
-            - 5
-=======
-            - 4
-            - 1
->>>>>>> 98519ff4
-            - 777
-            communities: !!python/tuple []
-            prefix: 1.2.0.0/16
-            recv_relationship: !simulator_codec/Relationships
-<<<<<<< HEAD
-              name: CUSTOMERS
-              value: 3
-=======
-              name: PROVIDERS
-              value: 1
->>>>>>> 98519ff4
-            roa_origin: 777
-            roa_valid_length: true
-            seed_asn: null
-            timestamp: 0
-            traceback_end: false
-            withdraw: false
-<<<<<<< HEAD
-      777:
-        1.2.0.0/16: !yamlable/AnnInfo
-          recv_relationship: !simulator_codec/Relationships
-            name: CUSTOMERS
-            value: 3
-          unprocessed_ann: !yamlable/Announcement
-            as_path: !!python/tuple
-            - 777
-            communities: !!python/tuple []
-            prefix: 1.2.0.0/16
-            recv_relationship: !simulator_codec/Relationships
-              name: ORIGIN
-              value: 4
-            roa_origin: 777
-            roa_valid_length: true
-            seed_asn: 777
-            timestamp: 0
-            traceback_end: false
-            withdraw: false
-    _ribs_out: !yamlable/RIBsOut
-      2:
-        1.2.0.0/16: !yamlable/Announcement
-          as_path: !!python/tuple
-          - 5
-          - 777
-          communities: !!python/tuple []
-          prefix: 1.2.0.0/16
-          recv_relationship: !simulator_codec/Relationships
-            name: CUSTOMERS
-            value: 3
-          roa_origin: 777
-          roa_valid_length: true
-          seed_asn: null
-          timestamp: 0
-          traceback_end: false
-          withdraw: false
-      777:
-        1.2.0.0/16: !yamlable/Announcement
-          as_path: !!python/tuple
-          - 5
-          - 777
-          communities: !!python/tuple []
-          prefix: 1.2.0.0/16
-          recv_relationship: !simulator_codec/Relationships
-            name: CUSTOMERS
-            value: 3
-          roa_origin: 777
-          roa_valid_length: true
-          seed_asn: null
-          timestamp: 0
-          traceback_end: false
-          withdraw: false
-    _send_q: !yamlable/SendQueue {}
-  propagation_rank: 1
-  providers: !!python/tuple
-  - 2
-7: !yamlable/AS
-  asn: 7
-  customer_cone_size: 0
-  customers: !!python/tuple []
-  input_clique: false
-  ixp: false
-  peers: !!python/tuple []
-  policy: !yamlable/BGPPolicy
-    _local_rib: !yamlable/LocalRIB
-      1.2.0.0/16: !yamlable/Announcement
-        as_path: !!python/tuple
-        - 7
-        - 3
-        - 1
-        - 777
-        communities: !!python/tuple []
-        prefix: 1.2.0.0/16
-        recv_relationship: !simulator_codec/Relationships
-          name: PROVIDERS
-          value: 1
-        roa_origin: 777
-        roa_valid_length: true
-        seed_asn: null
-        timestamp: 0
-        traceback_end: false
-        withdraw: false
-      1.2.3.0/24: !yamlable/Announcement
-        as_path: !!python/tuple
-        - 7
-        - 3
-        - 1
-        - 666
-        communities: !!python/tuple []
-        prefix: 1.2.3.0/24
-        recv_relationship: !simulator_codec/Relationships
-          name: PROVIDERS
-          value: 1
-        roa_origin: 777
-        roa_valid_length: false
-        seed_asn: null
-        timestamp: 1
-        traceback_end: false
-        withdraw: false
-    _recv_q: !yamlable/RecvQueue {}
-    _ribs_in: !yamlable/RIBsIn
-      3:
-        1.2.0.0/16: !yamlable/AnnInfo
-=======
-        1.2.3.0/24: !yamlable/AnnInfo
->>>>>>> 98519ff4
-          recv_relationship: !simulator_codec/Relationships
-            name: PROVIDERS
-            value: 1
-          unprocessed_ann: !yamlable/Announcement
-            as_path: !!python/tuple
-<<<<<<< HEAD
-            - 3
-            - 1
-            - 777
-            communities: !!python/tuple []
-            prefix: 1.2.0.0/16
-            recv_relationship: !simulator_codec/Relationships
-              name: PROVIDERS
-              value: 1
-            roa_origin: 777
-            roa_valid_length: true
-            seed_asn: null
-            timestamp: 0
-            traceback_end: false
-            withdraw: false
-        1.2.3.0/24: !yamlable/AnnInfo
-          recv_relationship: !simulator_codec/Relationships
-            name: PROVIDERS
-            value: 1
-          unprocessed_ann: !yamlable/Announcement
-            as_path: !!python/tuple
-            - 3
-=======
-            - 4
->>>>>>> 98519ff4
-            - 1
-            - 666
-            communities: !!python/tuple []
-            prefix: 1.2.3.0/24
-            recv_relationship: !simulator_codec/Relationships
-              name: PROVIDERS
-              value: 1
-            roa_origin: 777
-            roa_valid_length: false
-            seed_asn: null
-            timestamp: 1
-            traceback_end: false
-            withdraw: false
-    _ribs_out: !yamlable/RIBsOut {}
-    _send_q: !yamlable/SendQueue {}
-<<<<<<< HEAD
-  propagation_rank: 0
-  providers: !!python/tuple
-  - 3
-8: !yamlable/AS
-  asn: 8
-  customer_cone_size: 0
-  customers: !!python/tuple []
-  input_clique: false
-  ixp: false
-  peers: !!python/tuple []
-  policy: !yamlable/BGPPolicy
-    _local_rib: !yamlable/LocalRIB
-      1.2.0.0/16: !yamlable/Announcement
-        as_path: !!python/tuple
-        - 8
-        - 4
-=======
+  8: !yamlable/AS
     asn: 8
     customer_cone_size: 0
     customers: !!python/tuple []
     input_clique: false
     ixp: false
     peers: !!python/tuple []
+    policy: !yamlable/BGPPolicy
+      _local_rib: !yamlable/LocalRIB
+        1.2.0.0/16: !yamlable/Announcement
+          as_path: !!python/tuple
+          - 8
+          - 4
+          - 1
+          - 777
+          communities: !!python/tuple []
+          prefix: 1.2.0.0/16
+          recv_relationship: !simulator_codec/Relationships
+            name: PROVIDERS
+            value: 1
+          roa_origin: 777
+          roa_valid_length: true
+          seed_asn: null
+          timestamp: 0
+          traceback_end: false
+          withdraw: false
+        1.2.3.0/24: !yamlable/Announcement
+          as_path: !!python/tuple
+          - 8
+          - 4
+          - 1
+          - 666
+          communities: !!python/tuple []
+          prefix: 1.2.3.0/24
+          recv_relationship: !simulator_codec/Relationships
+            name: PROVIDERS
+            value: 1
+          roa_origin: 777
+          roa_valid_length: false
+          seed_asn: null
+          timestamp: 1
+          traceback_end: false
+          withdraw: false
+      _recv_q: !yamlable/RecvQueue {}
+      _ribs_in: !yamlable/RIBsIn
+        4:
+          1.2.0.0/16: !yamlable/AnnInfo
+            recv_relationship: !simulator_codec/Relationships
+              name: PROVIDERS
+              value: 1
+            unprocessed_ann: !yamlable/Announcement
+              as_path: !!python/tuple
+              - 4
+              - 1
+              - 777
+              communities: !!python/tuple []
+              prefix: 1.2.0.0/16
+              recv_relationship: !simulator_codec/Relationships
+                name: PROVIDERS
+                value: 1
+              roa_origin: 777
+              roa_valid_length: true
+              seed_asn: null
+              timestamp: 0
+              traceback_end: false
+              withdraw: false
+          1.2.3.0/24: !yamlable/AnnInfo
+            recv_relationship: !simulator_codec/Relationships
+              name: PROVIDERS
+              value: 1
+            unprocessed_ann: !yamlable/Announcement
+              as_path: !!python/tuple
+              - 4
+              - 1
+              - 666
+              communities: !!python/tuple []
+              prefix: 1.2.3.0/24
+              recv_relationship: !simulator_codec/Relationships
+                name: PROVIDERS
+                value: 1
+              roa_origin: 777
+              roa_valid_length: false
+              seed_asn: null
+              timestamp: 1
+              traceback_end: false
+              withdraw: false
+      _ribs_out: !yamlable/RIBsOut {}
+      _send_q: !yamlable/SendQueue {}
     propagation_rank: 0
     providers: !!python/tuple
     - 4
-  666: !yamlable/BGPAS
-    _local_rib: !yamlable/LocalRIB
-      1.2.0.0/16: !yamlable/Announcement
-        as_path: !!python/tuple
-        - 666
->>>>>>> 98519ff4
-        - 1
-        - 777
-        communities: !!python/tuple []
-        prefix: 1.2.0.0/16
-        recv_relationship: !simulator_codec/Relationships
-          name: PROVIDERS
-          value: 1
-        roa_origin: 777
-        roa_valid_length: true
-        seed_asn: null
-        timestamp: 0
-        traceback_end: false
-        withdraw: false
-      1.2.3.0/24: !yamlable/Announcement
-        as_path: !!python/tuple
-        - 8
-        - 4
-        - 1
-        - 666
-        communities: !!python/tuple []
-        prefix: 1.2.3.0/24
-        recv_relationship: !simulator_codec/Relationships
-          name: PROVIDERS
-          value: 1
-        roa_origin: 777
-        roa_valid_length: false
-        seed_asn: null
-        timestamp: 1
-        traceback_end: false
-        withdraw: false
-    _recv_q: !yamlable/RecvQueue {}
-    _ribs_in: !yamlable/RIBsIn
-<<<<<<< HEAD
-      4:
-        1.2.0.0/16: !yamlable/AnnInfo
-          recv_relationship: !simulator_codec/Relationships
-            name: PROVIDERS
-            value: 1
-          unprocessed_ann: !yamlable/Announcement
-            as_path: !!python/tuple
-            - 4
-            - 1
-            - 777
-            communities: !!python/tuple []
-            prefix: 1.2.0.0/16
-            recv_relationship: !simulator_codec/Relationships
-              name: PROVIDERS
-              value: 1
-            roa_origin: 777
-            roa_valid_length: true
-            seed_asn: null
-            timestamp: 0
-            traceback_end: false
-            withdraw: false
-        1.2.3.0/24: !yamlable/AnnInfo
-          recv_relationship: !simulator_codec/Relationships
-            name: PROVIDERS
-            value: 1
-          unprocessed_ann: !yamlable/Announcement
-            as_path: !!python/tuple
-            - 4
-            - 1
-            - 666
-            communities: !!python/tuple []
-            prefix: 1.2.3.0/24
-            recv_relationship: !simulator_codec/Relationships
-              name: PROVIDERS
-              value: 1
-            roa_origin: 777
-            roa_valid_length: false
-            seed_asn: null
-            timestamp: 1
-            traceback_end: false
-            withdraw: false
-    _ribs_out: !yamlable/RIBsOut {}
-    _send_q: !yamlable/SendQueue {}
-  propagation_rank: 0
-  providers: !!python/tuple
-  - 4
-666: !yamlable/AS
-  asn: 666
-  customer_cone_size: 0
-  customers: !!python/tuple []
-  input_clique: false
-  ixp: false
-  peers: !!python/tuple []
-  policy: !yamlable/BGPPolicy
-    _local_rib: !yamlable/LocalRIB
-      1.2.0.0/16: !yamlable/Announcement
-        as_path: !!python/tuple
-        - 666
-        - 1
-        - 777
-        communities: !!python/tuple []
-        prefix: 1.2.0.0/16
-        recv_relationship: !simulator_codec/Relationships
-          name: PROVIDERS
-          value: 1
-        roa_origin: 777
-        roa_valid_length: true
-        seed_asn: null
-        timestamp: 0
-        traceback_end: false
-        withdraw: false
-      1.2.3.0/24: !yamlable/Announcement
-        as_path: !!python/tuple
-        - 666
-        communities: !!python/tuple []
-        prefix: 1.2.3.0/24
-        recv_relationship: !simulator_codec/Relationships
-          name: ORIGIN
-          value: 4
-        roa_origin: 777
-        roa_valid_length: false
-        seed_asn: 666
-        timestamp: 1
-        traceback_end: false
-        withdraw: false
-    _recv_q: !yamlable/RecvQueue {}
-    _ribs_in: !yamlable/RIBsIn
-=======
->>>>>>> 98519ff4
-      1:
-        1.2.0.0/16: !yamlable/AnnInfo
-          recv_relationship: !simulator_codec/Relationships
-            name: PROVIDERS
-            value: 1
-          unprocessed_ann: !yamlable/Announcement
-            as_path: !!python/tuple
-            - 1
-            - 777
-            communities: !!python/tuple []
-            prefix: 1.2.0.0/16
-            recv_relationship: !simulator_codec/Relationships
-              name: CUSTOMERS
-              value: 3
-            roa_origin: 777
-            roa_valid_length: true
-            seed_asn: null
-            timestamp: 0
-            traceback_end: false
-            withdraw: false
-    _ribs_out: !yamlable/RIBsOut
-      1:
-        1.2.3.0/24: !yamlable/Announcement
-          as_path: !!python/tuple
-          - 666
-          communities: !!python/tuple []
-          prefix: 1.2.3.0/24
-          recv_relationship: !simulator_codec/Relationships
-            name: ORIGIN
-            value: 4
-          roa_origin: 777
-          roa_valid_length: false
-          seed_asn: 666
-          timestamp: 1
-          traceback_end: false
-          withdraw: false
-    _send_q: !yamlable/SendQueue {}
-<<<<<<< HEAD
-  propagation_rank: 0
-  providers: !!python/tuple
-  - 1
-777: !yamlable/AS
-  asn: 777
-  customer_cone_size: 0
-  customers: !!python/tuple []
-  input_clique: false
-  ixp: false
-  peers: !!python/tuple []
-  policy: !yamlable/BGPPolicy
-=======
+  666: !yamlable/AS
     asn: 666
     customer_cone_size: 0
     customers: !!python/tuple []
     input_clique: false
     ixp: false
     peers: !!python/tuple []
+    policy: !yamlable/BGPPolicy
+      _local_rib: !yamlable/LocalRIB
+        1.2.0.0/16: !yamlable/Announcement
+          as_path: !!python/tuple
+          - 666
+          - 1
+          - 777
+          communities: !!python/tuple []
+          prefix: 1.2.0.0/16
+          recv_relationship: !simulator_codec/Relationships
+            name: PROVIDERS
+            value: 1
+          roa_origin: 777
+          roa_valid_length: true
+          seed_asn: null
+          timestamp: 0
+          traceback_end: false
+          withdraw: false
+        1.2.3.0/24: !yamlable/Announcement
+          as_path: !!python/tuple
+          - 666
+          communities: !!python/tuple []
+          prefix: 1.2.3.0/24
+          recv_relationship: !simulator_codec/Relationships
+            name: ORIGIN
+            value: 4
+          roa_origin: 777
+          roa_valid_length: false
+          seed_asn: 666
+          timestamp: 1
+          traceback_end: false
+          withdraw: false
+      _recv_q: !yamlable/RecvQueue {}
+      _ribs_in: !yamlable/RIBsIn
+        1:
+          1.2.0.0/16: !yamlable/AnnInfo
+            recv_relationship: !simulator_codec/Relationships
+              name: PROVIDERS
+              value: 1
+            unprocessed_ann: !yamlable/Announcement
+              as_path: !!python/tuple
+              - 1
+              - 777
+              communities: !!python/tuple []
+              prefix: 1.2.0.0/16
+              recv_relationship: !simulator_codec/Relationships
+                name: CUSTOMERS
+                value: 3
+              roa_origin: 777
+              roa_valid_length: true
+              seed_asn: null
+              timestamp: 0
+              traceback_end: false
+              withdraw: false
+      _ribs_out: !yamlable/RIBsOut
+        1:
+          1.2.3.0/24: !yamlable/Announcement
+            as_path: !!python/tuple
+            - 666
+            communities: !!python/tuple []
+            prefix: 1.2.3.0/24
+            recv_relationship: !simulator_codec/Relationships
+              name: ORIGIN
+              value: 4
+            roa_origin: 777
+            roa_valid_length: false
+            seed_asn: 666
+            timestamp: 1
+            traceback_end: false
+            withdraw: false
+      _send_q: !yamlable/SendQueue {}
     propagation_rank: 0
     providers: !!python/tuple
     - 1
-  777: !yamlable/BGPAS
->>>>>>> 98519ff4
-    _local_rib: !yamlable/LocalRIB
-      1.2.0.0/16: !yamlable/Announcement
-        as_path: !!python/tuple
-        - 777
-        communities: !!python/tuple []
-        prefix: 1.2.0.0/16
-        recv_relationship: !simulator_codec/Relationships
-          name: ORIGIN
-          value: 4
-        roa_origin: 777
-        roa_valid_length: true
-        seed_asn: 777
-        timestamp: 0
-        traceback_end: false
-        withdraw: false
-      1.2.3.0/24: !yamlable/Announcement
-        as_path: !!python/tuple
-        - 777
-        - 1
-        - 666
-        communities: !!python/tuple []
-        prefix: 1.2.3.0/24
-        recv_relationship: !simulator_codec/Relationships
-          name: PROVIDERS
-          value: 1
-        roa_origin: 777
-        roa_valid_length: false
-        seed_asn: null
-        timestamp: 1
-        traceback_end: false
-        withdraw: false
-    _recv_q: !yamlable/RecvQueue {}
-    _ribs_in: !yamlable/RIBsIn
-      1:
-        1.2.3.0/24: !yamlable/AnnInfo
-          recv_relationship: !simulator_codec/Relationships
-            name: PROVIDERS
-            value: 1
-          unprocessed_ann: !yamlable/Announcement
-            as_path: !!python/tuple
-            - 1
-            - 666
-            communities: !!python/tuple []
-            prefix: 1.2.3.0/24
-            recv_relationship: !simulator_codec/Relationships
-              name: CUSTOMERS
-              value: 3
-            roa_origin: 777
-            roa_valid_length: false
-            seed_asn: null
-            timestamp: 1
-            traceback_end: false
-            withdraw: false
-    _ribs_out: !yamlable/RIBsOut
-      1:
-        1.2.0.0/16: !yamlable/Announcement
-          as_path: !!python/tuple
-          - 777
-          communities: !!python/tuple []
-          prefix: 1.2.0.0/16
-          recv_relationship: !simulator_codec/Relationships
-            name: ORIGIN
-            value: 4
-          roa_origin: 777
-          roa_valid_length: true
-          seed_asn: 777
-          timestamp: 0
-          traceback_end: false
-          withdraw: false
-      5:
-        1.2.0.0/16: !yamlable/Announcement
-          as_path: !!python/tuple
-          - 777
-          communities: !!python/tuple []
-          prefix: 1.2.0.0/16
-          recv_relationship: !simulator_codec/Relationships
-            name: ORIGIN
-            value: 4
-          roa_origin: 777
-          roa_valid_length: true
-          seed_asn: 777
-          timestamp: 0
-          traceback_end: false
-          withdraw: false
-    _send_q: !yamlable/SendQueue {}
-<<<<<<< HEAD
-  propagation_rank: 0
-  providers: !!python/tuple
-  - 1
-  - 5
-=======
+  777: !yamlable/AS
     asn: 777
     customer_cone_size: 0
     customers: !!python/tuple []
     input_clique: false
     ixp: false
     peers: !!python/tuple []
+    policy: !yamlable/BGPPolicy
+      _local_rib: !yamlable/LocalRIB
+        1.2.0.0/16: !yamlable/Announcement
+          as_path: !!python/tuple
+          - 777
+          communities: !!python/tuple []
+          prefix: 1.2.0.0/16
+          recv_relationship: !simulator_codec/Relationships
+            name: ORIGIN
+            value: 4
+          roa_origin: 777
+          roa_valid_length: true
+          seed_asn: 777
+          timestamp: 0
+          traceback_end: false
+          withdraw: false
+        1.2.3.0/24: !yamlable/Announcement
+          as_path: !!python/tuple
+          - 777
+          - 1
+          - 666
+          communities: !!python/tuple []
+          prefix: 1.2.3.0/24
+          recv_relationship: !simulator_codec/Relationships
+            name: PROVIDERS
+            value: 1
+          roa_origin: 777
+          roa_valid_length: false
+          seed_asn: null
+          timestamp: 1
+          traceback_end: false
+          withdraw: false
+      _recv_q: !yamlable/RecvQueue {}
+      _ribs_in: !yamlable/RIBsIn
+        1:
+          1.2.3.0/24: !yamlable/AnnInfo
+            recv_relationship: !simulator_codec/Relationships
+              name: PROVIDERS
+              value: 1
+            unprocessed_ann: !yamlable/Announcement
+              as_path: !!python/tuple
+              - 1
+              - 666
+              communities: !!python/tuple []
+              prefix: 1.2.3.0/24
+              recv_relationship: !simulator_codec/Relationships
+                name: CUSTOMERS
+                value: 3
+              roa_origin: 777
+              roa_valid_length: false
+              seed_asn: null
+              timestamp: 1
+              traceback_end: false
+              withdraw: false
+      _ribs_out: !yamlable/RIBsOut
+        1:
+          1.2.0.0/16: !yamlable/Announcement
+            as_path: !!python/tuple
+            - 777
+            communities: !!python/tuple []
+            prefix: 1.2.0.0/16
+            recv_relationship: !simulator_codec/Relationships
+              name: ORIGIN
+              value: 4
+            roa_origin: 777
+            roa_valid_length: true
+            seed_asn: 777
+            timestamp: 0
+            traceback_end: false
+            withdraw: false
+        5:
+          1.2.0.0/16: !yamlable/Announcement
+            as_path: !!python/tuple
+            - 777
+            communities: !!python/tuple []
+            prefix: 1.2.0.0/16
+            recv_relationship: !simulator_codec/Relationships
+              name: ORIGIN
+              value: 4
+            roa_origin: 777
+            roa_valid_length: true
+            seed_asn: 777
+            timestamp: 0
+            traceback_end: false
+            withdraw: false
+      _send_q: !yamlable/SendQueue {}
     propagation_rank: 0
     providers: !!python/tuple
     - 1
     - 5
-ixp_asns: []
->>>>>>> 98519ff4
+ixp_asns: []