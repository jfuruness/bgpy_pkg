--- conflicted
+++ resolved
@@ -1,44 +1,122 @@
 !yamlable/SimulationEngine
-<<<<<<< HEAD
-1: !yamlable/AS
-  asn: 1
-  customer_cone_size: 1
-  customers: !!python/tuple
-  - 4
-  input_clique: false
-  ixp: false
-  peers: !!python/tuple
-  - 3
-  - 5
-  policy: !yamlable/BGPPolicy
-=======
 as_dict:
-  1: !yamlable/BGPAS
->>>>>>> 98519ff4
-    _local_rib: !yamlable/LocalRIB
-      1.2.0.0/16: !yamlable/Announcement
-        as_path: !!python/tuple
-        - 1
-        - 3
-        communities: !!python/tuple []
-        prefix: 1.2.0.0/16
-        recv_relationship: !simulator_codec/Relationships
-          name: PEERS
-          value: 2
-        roa_origin: 2
-        roa_valid_length: true
-        seed_asn: null
-        timestamp: 0
-        traceback_end: false
-        withdraw: false
-    _recv_q: !yamlable/RecvQueue {}
-    _ribs_in: !yamlable/RIBsIn
-      2:
-        1.2.0.0/16: !yamlable/AnnInfo
-          recv_relationship: !simulator_codec/Relationships
-            name: PROVIDERS
-            value: 1
-          unprocessed_ann: !yamlable/Announcement
+  1: !yamlable/AS
+    asn: 1
+    customer_cone_size: 1
+    customers: !!python/tuple
+    - 4
+    input_clique: false
+    ixp: false
+    peers: !!python/tuple
+    - 3
+    - 5
+    policy: !yamlable/BGPPolicy
+      _local_rib: !yamlable/LocalRIB
+        1.2.0.0/16: !yamlable/Announcement
+          as_path: !!python/tuple
+          - 1
+          - 3
+          communities: !!python/tuple []
+          prefix: 1.2.0.0/16
+          recv_relationship: !simulator_codec/Relationships
+            name: PEERS
+            value: 2
+          roa_origin: 2
+          roa_valid_length: true
+          seed_asn: null
+          timestamp: 0
+          traceback_end: false
+          withdraw: false
+      _recv_q: !yamlable/RecvQueue {}
+      _ribs_in: !yamlable/RIBsIn
+        2:
+          1.2.0.0/16: !yamlable/AnnInfo
+            recv_relationship: !simulator_codec/Relationships
+              name: PROVIDERS
+              value: 1
+            unprocessed_ann: !yamlable/Announcement
+              as_path: !!python/tuple
+              - 2
+              communities: !!python/tuple []
+              prefix: 1.2.0.0/16
+              recv_relationship: !simulator_codec/Relationships
+                name: ORIGIN
+                value: 4
+              roa_origin: 2
+              roa_valid_length: true
+              seed_asn: 2
+              timestamp: 0
+              traceback_end: false
+              withdraw: false
+        3:
+          1.2.0.0/16: !yamlable/AnnInfo
+            recv_relationship: !simulator_codec/Relationships
+              name: PEERS
+              value: 2
+            unprocessed_ann: !yamlable/Announcement
+              as_path: !!python/tuple
+              - 3
+              communities: !!python/tuple []
+              prefix: 1.2.0.0/16
+              recv_relationship: !simulator_codec/Relationships
+                name: ORIGIN
+                value: 4
+              roa_origin: 2
+              roa_valid_length: true
+              seed_asn: 3
+              timestamp: 0
+              traceback_end: false
+              withdraw: false
+      _ribs_out: !yamlable/RIBsOut
+        4:
+          1.2.0.0/16: !yamlable/Announcement
+            as_path: !!python/tuple
+            - 1
+            - 3
+            communities: !!python/tuple []
+            prefix: 1.2.0.0/16
+            recv_relationship: !simulator_codec/Relationships
+              name: PEERS
+              value: 2
+            roa_origin: 2
+            roa_valid_length: true
+            seed_asn: null
+            timestamp: 0
+            traceback_end: false
+            withdraw: false
+      _send_q: !yamlable/SendQueue {}
+    propagation_rank: 1
+    providers: !!python/tuple
+    - 2
+  2: !yamlable/AS
+    asn: 2
+    customer_cone_size: 0
+    customers: !!python/tuple
+    - 1
+    input_clique: false
+    ixp: false
+    peers: !!python/tuple []
+    policy: !yamlable/BGPPolicy
+      _local_rib: !yamlable/LocalRIB
+        1.2.0.0/16: !yamlable/Announcement
+          as_path: !!python/tuple
+          - 2
+          communities: !!python/tuple []
+          prefix: 1.2.0.0/16
+          recv_relationship: !simulator_codec/Relationships
+            name: ORIGIN
+            value: 4
+          roa_origin: 2
+          roa_valid_length: true
+          seed_asn: 2
+          timestamp: 0
+          traceback_end: false
+          withdraw: false
+      _recv_q: !yamlable/RecvQueue {}
+      _ribs_in: !yamlable/RIBsIn {}
+      _ribs_out: !yamlable/RIBsOut
+        1:
+          1.2.0.0/16: !yamlable/Announcement
             as_path: !!python/tuple
             - 2
             communities: !!python/tuple []
@@ -52,12 +130,38 @@
             timestamp: 0
             traceback_end: false
             withdraw: false
-      3:
-        1.2.0.0/16: !yamlable/AnnInfo
-          recv_relationship: !simulator_codec/Relationships
-            name: PEERS
-            value: 2
-          unprocessed_ann: !yamlable/Announcement
+      _send_q: !yamlable/SendQueue {}
+    propagation_rank: 2
+    providers: !!python/tuple []
+  3: !yamlable/AS
+    asn: 3
+    customer_cone_size: 0
+    customers: !!python/tuple []
+    input_clique: false
+    ixp: false
+    peers: !!python/tuple
+    - 1
+    policy: !yamlable/BGPPolicy
+      _local_rib: !yamlable/LocalRIB
+        1.2.0.0/16: !yamlable/Announcement
+          as_path: !!python/tuple
+          - 3
+          communities: !!python/tuple []
+          prefix: 1.2.0.0/16
+          recv_relationship: !simulator_codec/Relationships
+            name: ORIGIN
+            value: 4
+          roa_origin: 2
+          roa_valid_length: true
+          seed_asn: 3
+          timestamp: 0
+          traceback_end: false
+          withdraw: false
+      _recv_q: !yamlable/RecvQueue {}
+      _ribs_in: !yamlable/RIBsIn {}
+      _ribs_out: !yamlable/RIBsOut
+        1:
+          1.2.0.0/16: !yamlable/Announcement
             as_path: !!python/tuple
             - 3
             communities: !!python/tuple []
@@ -71,250 +175,75 @@
             timestamp: 0
             traceback_end: false
             withdraw: false
-    _ribs_out: !yamlable/RIBsOut
-      4:
-        1.2.0.0/16: !yamlable/Announcement
-          as_path: !!python/tuple
+      _send_q: !yamlable/SendQueue {}
+    propagation_rank: 0
+    providers: !!python/tuple []
+  4: !yamlable/AS
+    asn: 4
+    customer_cone_size: 0
+    customers: !!python/tuple []
+    input_clique: false
+    ixp: false
+    peers: !!python/tuple []
+    policy: !yamlable/BGPPolicy
+      _local_rib: !yamlable/LocalRIB
+        1.2.0.0/16: !yamlable/Announcement
+          as_path: !!python/tuple
+          - 4
           - 1
           - 3
           communities: !!python/tuple []
           prefix: 1.2.0.0/16
           recv_relationship: !simulator_codec/Relationships
-            name: PEERS
-            value: 2
+            name: PROVIDERS
+            value: 1
           roa_origin: 2
           roa_valid_length: true
           seed_asn: null
           timestamp: 0
           traceback_end: false
           withdraw: false
-    _send_q: !yamlable/SendQueue {}
-<<<<<<< HEAD
-  propagation_rank: 1
-  providers: !!python/tuple
-  - 2
-2: !yamlable/AS
-  asn: 2
-  customer_cone_size: 0
-  customers: !!python/tuple
-  - 1
-  input_clique: false
-  ixp: false
-  peers: !!python/tuple []
-  policy: !yamlable/BGPPolicy
-=======
-    asn: 1
-    customer_cone_size: 1
-    customers: !!python/tuple
-    - 4
+      _recv_q: !yamlable/RecvQueue {}
+      _ribs_in: !yamlable/RIBsIn
+        1:
+          1.2.0.0/16: !yamlable/AnnInfo
+            recv_relationship: !simulator_codec/Relationships
+              name: PROVIDERS
+              value: 1
+            unprocessed_ann: !yamlable/Announcement
+              as_path: !!python/tuple
+              - 1
+              - 3
+              communities: !!python/tuple []
+              prefix: 1.2.0.0/16
+              recv_relationship: !simulator_codec/Relationships
+                name: PEERS
+                value: 2
+              roa_origin: 2
+              roa_valid_length: true
+              seed_asn: null
+              timestamp: 0
+              traceback_end: false
+              withdraw: false
+      _ribs_out: !yamlable/RIBsOut {}
+      _send_q: !yamlable/SendQueue {}
+    propagation_rank: 0
+    providers: !!python/tuple
+    - 1
+  5: !yamlable/AS
+    asn: 5
+    customer_cone_size: 0
+    customers: !!python/tuple []
     input_clique: false
     ixp: false
     peers: !!python/tuple
-    - 3
-    - 5
-    propagation_rank: 1
-    providers: !!python/tuple
-    - 2
-  2: !yamlable/BGPAS
->>>>>>> 98519ff4
-    _local_rib: !yamlable/LocalRIB
-      1.2.0.0/16: !yamlable/Announcement
-        as_path: !!python/tuple
-        - 2
-        communities: !!python/tuple []
-        prefix: 1.2.0.0/16
-        recv_relationship: !simulator_codec/Relationships
-          name: ORIGIN
-          value: 4
-        roa_origin: 2
-        roa_valid_length: true
-        seed_asn: 2
-        timestamp: 0
-        traceback_end: false
-        withdraw: false
-    _recv_q: !yamlable/RecvQueue {}
-    _ribs_in: !yamlable/RIBsIn {}
-    _ribs_out: !yamlable/RIBsOut
-      1:
-        1.2.0.0/16: !yamlable/Announcement
-          as_path: !!python/tuple
-          - 2
-          communities: !!python/tuple []
-          prefix: 1.2.0.0/16
-          recv_relationship: !simulator_codec/Relationships
-            name: ORIGIN
-            value: 4
-          roa_origin: 2
-          roa_valid_length: true
-          seed_asn: 2
-          timestamp: 0
-          traceback_end: false
-          withdraw: false
-    _send_q: !yamlable/SendQueue {}
-<<<<<<< HEAD
-  propagation_rank: 2
-  providers: !!python/tuple []
-3: !yamlable/AS
-  asn: 3
-  customer_cone_size: 0
-  customers: !!python/tuple []
-  input_clique: false
-  ixp: false
-  peers: !!python/tuple
-  - 1
-  policy: !yamlable/BGPPolicy
-=======
-    asn: 2
-    customer_cone_size: 0
-    customers: !!python/tuple
-    - 1
-    input_clique: false
-    ixp: false
-    peers: !!python/tuple []
-    propagation_rank: 2
-    providers: !!python/tuple []
-  3: !yamlable/BGPAS
->>>>>>> 98519ff4
-    _local_rib: !yamlable/LocalRIB
-      1.2.0.0/16: !yamlable/Announcement
-        as_path: !!python/tuple
-        - 3
-        communities: !!python/tuple []
-        prefix: 1.2.0.0/16
-        recv_relationship: !simulator_codec/Relationships
-          name: ORIGIN
-          value: 4
-        roa_origin: 2
-        roa_valid_length: true
-        seed_asn: 3
-        timestamp: 0
-        traceback_end: false
-        withdraw: false
-    _recv_q: !yamlable/RecvQueue {}
-    _ribs_in: !yamlable/RIBsIn {}
-    _ribs_out: !yamlable/RIBsOut
-      1:
-        1.2.0.0/16: !yamlable/Announcement
-          as_path: !!python/tuple
-          - 3
-          communities: !!python/tuple []
-          prefix: 1.2.0.0/16
-          recv_relationship: !simulator_codec/Relationships
-            name: ORIGIN
-            value: 4
-          roa_origin: 2
-          roa_valid_length: true
-          seed_asn: 3
-          timestamp: 0
-          traceback_end: false
-          withdraw: false
-    _send_q: !yamlable/SendQueue {}
-<<<<<<< HEAD
-  propagation_rank: 0
-  providers: !!python/tuple []
-4: !yamlable/AS
-  asn: 4
-  customer_cone_size: 0
-  customers: !!python/tuple []
-  input_clique: false
-  ixp: false
-  peers: !!python/tuple []
-  policy: !yamlable/BGPPolicy
-=======
-    asn: 3
-    customer_cone_size: 0
-    customers: !!python/tuple []
-    input_clique: false
-    ixp: false
-    peers: !!python/tuple
-    - 1
+    - 1
+    policy: !yamlable/BGPPolicy
+      _local_rib: !yamlable/LocalRIB {}
+      _recv_q: !yamlable/RecvQueue {}
+      _ribs_in: !yamlable/RIBsIn {}
+      _ribs_out: !yamlable/RIBsOut {}
+      _send_q: !yamlable/SendQueue {}
     propagation_rank: 0
     providers: !!python/tuple []
-  4: !yamlable/BGPAS
->>>>>>> 98519ff4
-    _local_rib: !yamlable/LocalRIB
-      1.2.0.0/16: !yamlable/Announcement
-        as_path: !!python/tuple
-        - 4
-        - 1
-        - 3
-        communities: !!python/tuple []
-        prefix: 1.2.0.0/16
-        recv_relationship: !simulator_codec/Relationships
-          name: PROVIDERS
-          value: 1
-        roa_origin: 2
-        roa_valid_length: true
-        seed_asn: null
-        timestamp: 0
-        traceback_end: false
-        withdraw: false
-    _recv_q: !yamlable/RecvQueue {}
-    _ribs_in: !yamlable/RIBsIn
-      1:
-        1.2.0.0/16: !yamlable/AnnInfo
-          recv_relationship: !simulator_codec/Relationships
-            name: PROVIDERS
-            value: 1
-          unprocessed_ann: !yamlable/Announcement
-            as_path: !!python/tuple
-            - 1
-            - 3
-            communities: !!python/tuple []
-            prefix: 1.2.0.0/16
-            recv_relationship: !simulator_codec/Relationships
-              name: PEERS
-              value: 2
-            roa_origin: 2
-            roa_valid_length: true
-            seed_asn: null
-            timestamp: 0
-            traceback_end: false
-            withdraw: false
-    _ribs_out: !yamlable/RIBsOut {}
-    _send_q: !yamlable/SendQueue {}
-<<<<<<< HEAD
-  propagation_rank: 0
-  providers: !!python/tuple
-  - 1
-5: !yamlable/AS
-  asn: 5
-  customer_cone_size: 0
-  customers: !!python/tuple []
-  input_clique: false
-  ixp: false
-  peers: !!python/tuple
-  - 1
-  policy: !yamlable/BGPPolicy
-=======
-    asn: 4
-    customer_cone_size: 0
-    customers: !!python/tuple []
-    input_clique: false
-    ixp: false
-    peers: !!python/tuple []
-    propagation_rank: 0
-    providers: !!python/tuple
-    - 1
-  5: !yamlable/BGPAS
->>>>>>> 98519ff4
-    _local_rib: !yamlable/LocalRIB {}
-    _recv_q: !yamlable/RecvQueue {}
-    _ribs_in: !yamlable/RIBsIn {}
-    _ribs_out: !yamlable/RIBsOut {}
-    _send_q: !yamlable/SendQueue {}
-<<<<<<< HEAD
-  propagation_rank: 0
-  providers: !!python/tuple []
-=======
-    asn: 5
-    customer_cone_size: 0
-    customers: !!python/tuple []
-    input_clique: false
-    ixp: false
-    peers: !!python/tuple
-    - 1
-    propagation_rank: 0
-    providers: !!python/tuple []
-ixp_asns: []
->>>>>>> 98519ff4
+ixp_asns: []