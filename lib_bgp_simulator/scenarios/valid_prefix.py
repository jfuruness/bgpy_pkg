--- conflicted
+++ resolved
@@ -7,11 +7,8 @@
 class ValidPrefix(SingleAtkVicAdoptClsScenario):
     """A valid prefix engine input, mainly for testing"""
 
-<<<<<<< HEAD
-    #__slots__ = ()
+    __slots__ = ()
 
-=======
->>>>>>> 3e1b7d63
     def _get_announcements(self):
         """Returns a valid prefix announcement
 
