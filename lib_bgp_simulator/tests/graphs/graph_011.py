--- conflicted
+++ resolved
@@ -16,7 +16,6 @@
                 PeerLink(2, 3)
             ]),
             customer_provider_links=set([
-<<<<<<< HEAD
                 CPLink(provider_asn=4, customer_asn=5),
                 CPLink(provider_asn=4, customer_asn=7),
                 CPLink(provider_asn=5, customer_asn=6),
@@ -24,27 +23,12 @@
                 CPLink(provider_asn=8, customer_asn=3),
                 CPLink(provider_asn=9, customer_asn=1),
                 CPLink(provider_asn=1, customer_asn=5),
+                CPLink(provider_asn=1, customer_asn=15),
+                CPLink(provider_asn=15, customer_asn=5),
                 CPLink(provider_asn=2, customer_asn=11),
                 CPLink(provider_asn=11, customer_asn=12),
                 CPLink(provider_asn=12, customer_asn=ASNs.VICTIM.value),
-                CPLink(provider_asn=3, customer_asn=ASNs.ATTACKER.value)
-            ]))
-=======
-                CPLink(provider_asn=4,customer_asn=5),
-                CPLink(provider_asn=4,customer_asn=7),
-                CPLink(provider_asn=5,customer_asn=6),
-                CPLink(provider_asn=7,customer_asn=8),
-                CPLink(provider_asn=8,customer_asn=3),
-                CPLink(provider_asn=9,customer_asn=1),
-                CPLink(provider_asn=1,customer_asn=5),
-                CPLink(provider_asn=1,customer_asn=15),
-                CPLink(provider_asn=15,customer_asn=5),
-                CPLink(provider_asn=2,customer_asn=11),
-                CPLink(provider_asn=11,customer_asn=12),
-                CPLink(provider_asn=12,customer_asn=ASNs.VICTIM.value),
-                CPLink(provider_asn=14,customer_asn=ASNs.ATTACKER.value),
-                CPLink(provider_asn=3,customer_asn=13),
-                CPLink(provider_asn=13,customer_asn=14),
-            ])
-    )
->>>>>>> 0e25e7fb
+                CPLink(provider_asn=14, customer_asn=ASNs.ATTACKER.value),
+                CPLink(provider_asn=3, customer_asn=13),
+                CPLink(provider_asn=13, customer_asn=14),
+            ]))