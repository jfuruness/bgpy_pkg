from lib_caida_collector import PeerLink, CustomerProviderLink as CPLink

from .graph_info import GraphInfo
from ...enums import ASNs


class Graph016(GraphInfo):
    r"""
    TODO: Add reference to image online (it's a bit much for pixel art)
    Mini internet test topology with attacker directly connected to 14.
    """
    def __init__(self):
        super(Graph016, self).__init__(
            peer_links=set([
                PeerLink(1, 2),
                PeerLink(2, 4),
                PeerLink(4, 3),
                PeerLink(3, 1),
                PeerLink(2, 3),
                PeerLink(1, 4),
                PeerLink(5, 2),
                PeerLink(5, 11),
                PeerLink(13, 12),
                PeerLink(12, 6),
                PeerLink(6, 7),
                PeerLink(14, 8),
                PeerLink(8, 9),
                PeerLink(9, 10)
            ]),
            customer_provider_links=set([
                CPLink(provider_asn=11, customer_asn=12),
                CPLink(provider_asn=11, customer_asn=13),
                CPLink(provider_asn=5, customer_asn=6),
                CPLink(provider_asn=5, customer_asn=12),
                CPLink(provider_asn=2, customer_asn=12),
                CPLink(provider_asn=2, customer_asn=6),
                CPLink(provider_asn=2, customer_asn=7),
                CPLink(provider_asn=13, customer_asn=14),
                CPLink(provider_asn=12, customer_asn=14),
                CPLink(provider_asn=6, customer_asn=8),
                CPLink(provider_asn=6, customer_asn=9),
                CPLink(provider_asn=7, customer_asn=9),
                CPLink(provider_asn=7, customer_asn=10),
                CPLink(provider_asn=14, customer_asn=ASNs.ATTACKER.value),
                CPLink(provider_asn=14, customer_asn=21),
                CPLink(provider_asn=14, customer_asn=ASNs.VICTIM.value),
                CPLink(provider_asn=14, customer_asn=19),
                CPLink(provider_asn=8, customer_asn=19),
                CPLink(provider_asn=9, customer_asn=19),
                CPLink(provider_asn=9, customer_asn=18),
                CPLink(provider_asn=9, customer_asn=16),
                CPLink(provider_asn=9, customer_asn=15),
                CPLink(provider_asn=10, customer_asn=17),
<<<<<<< HEAD
                CPLink(provider_asn=10, customer_asn=15)
            ]))
=======
                CPLink(provider_asn=10, customer_asn=15),
                CPLink(provider_asn=1, customer_asn=23),
                CPLink(provider_asn=3, customer_asn=23),
                CPLink(provider_asn=4, customer_asn=23),
                CPLink(provider_asn=23, customer_asn=24),
                CPLink(provider_asn=24, customer_asn=25)
            ])
    )

# NOTE: This code below provides partial functionality needed 
# to allow the assignment of attacker and victim as class argument.
# This is not complete in this class. Maybe a feature for future.
#
#        # Assign attaker
#        self._replace_as(attacker_as, ASNs.ATTACKER.value)
#        # Assign victim
#        self._replace_as(victim_as, ASNs.VICTIM.value)
#        # Create relationship link objects
#        customer_provider_links = [CPLink(provider_asn=x[0], customer_asn=x[1]) for x in provider_customer_rows]
#        peer_links = [PeerLink(x[0], x[1]) for x in peer_rows]
#
#        def _replace_as(as_to_replace, replacement_as, rows):
#            """
#            Given the rows (i.e. a list of lists which define the relationships)
#            replace `as_to_replace` with the `replacement_as`.
#            """
#            for row in rows:
#                row = [replacement_as if x == as_to_replace else x for x in row]
#
>>>>>>> 0e25e7fb
<|MERGE_RESOLUTION|>--- conflicted
+++ resolved
@@ -51,37 +51,10 @@
                 CPLink(provider_asn=9, customer_asn=16),
                 CPLink(provider_asn=9, customer_asn=15),
                 CPLink(provider_asn=10, customer_asn=17),
-<<<<<<< HEAD
-                CPLink(provider_asn=10, customer_asn=15)
-            ]))
-=======
                 CPLink(provider_asn=10, customer_asn=15),
                 CPLink(provider_asn=1, customer_asn=23),
                 CPLink(provider_asn=3, customer_asn=23),
                 CPLink(provider_asn=4, customer_asn=23),
                 CPLink(provider_asn=23, customer_asn=24),
                 CPLink(provider_asn=24, customer_asn=25)
-            ])
-    )
-
-# NOTE: This code below provides partial functionality needed 
-# to allow the assignment of attacker and victim as class argument.
-# This is not complete in this class. Maybe a feature for future.
-#
-#        # Assign attaker
-#        self._replace_as(attacker_as, ASNs.ATTACKER.value)
-#        # Assign victim
-#        self._replace_as(victim_as, ASNs.VICTIM.value)
-#        # Create relationship link objects
-#        customer_provider_links = [CPLink(provider_asn=x[0], customer_asn=x[1]) for x in provider_customer_rows]
-#        peer_links = [PeerLink(x[0], x[1]) for x in peer_rows]
-#
-#        def _replace_as(as_to_replace, replacement_as, rows):
-#            """
-#            Given the rows (i.e. a list of lists which define the relationships)
-#            replace `as_to_replace` with the `replacement_as`.
-#            """
-#            for row in rows:
-#                row = [replacement_as if x == as_to_replace else x for x in row]
-#
->>>>>>> 0e25e7fb
+            ]))