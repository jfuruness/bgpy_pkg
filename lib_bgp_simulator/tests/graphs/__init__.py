--- conflicted
+++ resolved
@@ -21,33 +21,6 @@
 from .graph_020 import Graph020
 from .graph_021 import Graph021
 from .graph_022 import Graph022
-<<<<<<< HEAD
-
-__all__ = ["GraphInfo",
-           "Graph001",
-           "Graph002",
-           "Graph003",
-           "Graph004",
-           "Graph005",
-           "Graph006",
-           "Graph007",
-           "Graph008",
-           "Graph009",
-           "Graph010",
-           "Graph011",
-           "Graph012",
-           "Graph013",
-           "Graph014",
-           "Graph015",
-           "Graph016",
-           "Graph017",
-           "Graph018",
-           "Graph019",
-           "Graph020",
-           "Graph021",
-           "Graph022",
-           ]
-=======
 from .graph_023 import Graph023
 from .graph_024 import Graph024
 from .graph_025 import Graph025
@@ -65,6 +38,9 @@
 from .graph_037 import Graph037
 from .graph_038 import Graph038
 from .graph_039 import Graph039
+from .graph_040 import Graph040
+from .graph_041 import Graph041
+from .graph_042 import Graph042
 
 
 __all__ = [
@@ -108,5 +84,7 @@
     "Graph037",
     "Graph038",
     "Graph039",
-]
->>>>>>> 49dfbdf6
+    "Graph040",
+    "Graph041",
+    "Graph042",
+]