from __future__ import annotations
from typing import List, Type


class EngineTestConfig:

<<<<<<< HEAD
    subclasses = list() 
=======
    subclasses: List[Type["EngineTestConfig"]] = list() 
>>>>>>> a0b0c0b6

    def __init_subclass__(cls, *args, **kwargs):
        """Ensures subclass has proper attrs

        Doing it this way instead of abstract class
        because it's way less typing to use class attrs
        rather than entire functions
        """

        super().__init_subclass__(*args, **kwargs)
        for attr in ("name",
                     "desc",
                     "scenario",
                     "graph",
                     "non_default_as_cls_dict",
                     "propagation_rounds"):
            assert getattr(cls, attr, None) is not None, attr

        cls.subclasses.append(cls)

        # Ignore type since all subclasses must have names
        # Mypy doesn't recognize that this class is not a subclass
        names = [x.name for x in cls.subclasses]  # type: ignore
        assert len(set(names)) == len(names), "Duplicate test config names"<|MERGE_RESOLUTION|>--- conflicted
+++ resolved
@@ -4,11 +4,7 @@
 
 class EngineTestConfig:
 
-<<<<<<< HEAD
-    subclasses = list() 
-=======
-    subclasses: List[Type["EngineTestConfig"]] = list() 
->>>>>>> a0b0c0b6
+    subclasses: List[Type["EngineTestConfig"]] = list()
 
     def __init_subclass__(cls, *args, **kwargs):
         """Ensures subclass has proper attrs
