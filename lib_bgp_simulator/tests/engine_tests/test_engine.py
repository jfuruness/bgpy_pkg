from pathlib import Path

import pytest

from .engine_test_configs import Config001
from .engine_test_configs import Config002
from .engine_test_configs import Config003
from .engine_test_configs import Config004
from .engine_test_configs import Config005
from .engine_test_configs import Config006
from .engine_test_configs import Config007
from .engine_test_configs import Config008
from .engine_test_configs import Config009
from .engine_test_configs import Config010
from .engine_test_configs import Config011, Config012
from .engine_test_configs import Config013, Config014
from .engine_test_configs import Config015, Config016, Config017, Config018
from .engine_test_configs import Config019, Config020, Config021, Config022
from .engine_test_configs import Config023, Config024, Config025, Config026
from .engine_test_configs import Config027
from .engine_test_configs import Config028
from .engine_test_configs import Config029
from .engine_test_configs import Config030
from .engine_test_configs import Config031
from .utils import EngineTester
from .utils import EngineTestConfig


class TestEngine:
    """Performs a system test on the engine

    See README for in depth details
    """

    @pytest.mark.parametrize("conf",
<<<<<<< HEAD
    #                         [Cls() for Cls in EngineTestConfig.subclasses])
                             #[Config001, Config002, Config003, Config004,
                             # Config005, Config006, Config007, Config008,
                             # Config009, Config010, Config011, Config012,
                             # Config013, Config014, Config015, Config016,
                             # Config017, Config018, Config019, Config020,
                             # Config021, Config022, Config023, Config024,
                             # Config025, Config026, 
                              [Config027, Config028, Config029, Config030, Config031])
=======
                             [Config001,
                              Config002,
                              Config003,
                              Config004,
                              Config005,
                              Config006,
                              Config007,
                              Config011,
                              Config012,
                              Config013,
                              Config014,
                              Config015,
                              Config016,
                              Config017,
                              Config018,
                              Config019,
                              Config020,
                              Config021,
                              Config022,
                              Config023,
                              Config024,
                              Config025,
                              Config026])
>>>>>>> 754de79a
    def test_engine(self, conf: EngineTestConfig, overwrite: bool):
        """Performs a system test on the engine

        See README for in depth details
        """

        EngineTester(base_dir=self.base_dir,
                     conf=conf,
                     overwrite=overwrite).test_engine()

    @property
    def base_dir(self) -> Path:
        """Returns test output dir"""

        return Path(__file__).parent / "engine_test_outputs"<|MERGE_RESOLUTION|>--- conflicted
+++ resolved
@@ -33,17 +33,7 @@
     """
 
     @pytest.mark.parametrize("conf",
-<<<<<<< HEAD
     #                         [Cls() for Cls in EngineTestConfig.subclasses])
-                             #[Config001, Config002, Config003, Config004,
-                             # Config005, Config006, Config007, Config008,
-                             # Config009, Config010, Config011, Config012,
-                             # Config013, Config014, Config015, Config016,
-                             # Config017, Config018, Config019, Config020,
-                             # Config021, Config022, Config023, Config024,
-                             # Config025, Config026, 
-                              [Config027, Config028, Config029, Config030, Config031])
-=======
                              [Config001,
                               Config002,
                               Config003,
@@ -66,8 +56,12 @@
                               Config023,
                               Config024,
                               Config025,
-                              Config026])
->>>>>>> 754de79a
+                              Config026,
+                              Config027,
+                              Config028,
+                              Config029,
+                              Config030,
+                              Config031])
     def test_engine(self, conf: EngineTestConfig, overwrite: bool):
         """Performs a system test on the engine
 
