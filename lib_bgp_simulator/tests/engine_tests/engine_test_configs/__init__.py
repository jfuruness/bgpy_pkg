from .config_001 import Config001
from .config_002 import Config002
<<<<<<< HEAD
from .config_003 import Config003
from .config_004 import Config004
from .config_005 import Config005
from .config_006 import Config006
from .config_007 import Config007

__all__ = ["Config001",
           "Config002",
           "Config003",
           "Config004",
           "Config005",
           "Config006",
           "Config007"]
=======
from .config_011 import Config011
from .config_012 import Config012
from .config_013 import Config013
from .config_014 import Config014
from .config_015 import Config015
from .config_016 import Config016
from .config_017 import Config017
from .config_018 import Config018
from .config_019 import Config019
from .config_020 import Config020
from .config_021 import Config021
from .config_022 import Config022
from .config_023 import Config023
from .config_024 import Config024
from .config_025 import Config025
from .config_026 import Config026

__all__ = ["Config001",
           "Config002",
           "Config011",
           "Config012",
           "Config013",
           "Config014",
           "Config015",
           "Config016",
           "Config017",
           "Config018",
           "Config019",
           "Config020",
           "Config021",
           "Config022",
           "Config023",
           "Config024",
           "Config025",
           "Config026"]
>>>>>>> 3e1b7d63
<|MERGE_RESOLUTION|>--- conflicted
+++ resolved
@@ -1,20 +1,11 @@
 from .config_001 import Config001
 from .config_002 import Config002
-<<<<<<< HEAD
 from .config_003 import Config003
 from .config_004 import Config004
 from .config_005 import Config005
 from .config_006 import Config006
 from .config_007 import Config007
-
-__all__ = ["Config001",
-           "Config002",
-           "Config003",
-           "Config004",
-           "Config005",
-           "Config006",
-           "Config007"]
-=======
+from .config_008 import Config008
 from .config_011 import Config011
 from .config_012 import Config012
 from .config_013 import Config013
@@ -32,8 +23,16 @@
 from .config_025 import Config025
 from .config_026 import Config026
 
+
+
 __all__ = ["Config001",
            "Config002",
+           "Config003",
+           "Config004",
+           "Config005",
+           "Config006",
+           "Config007",
+           "Config008",
            "Config011",
            "Config012",
            "Config013",
@@ -49,5 +48,4 @@
            "Config023",
            "Config024",
            "Config025",
-           "Config026"]
->>>>>>> 3e1b7d63
+           "Config026"]