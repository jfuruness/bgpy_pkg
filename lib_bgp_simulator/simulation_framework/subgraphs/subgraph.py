--- conflicted
+++ resolved
@@ -103,17 +103,12 @@
 # Data funcs #
 ##############
 
-<<<<<<< HEAD
     def add_trial_info(self, other_subgraph: "Subgraph"):
-        """Merges other subgraph into this one and combines the data"""
-=======
-    def add_trial_info(self, other_subgraph):
         """Merges other subgraph into this one and combines the data
 
         This gets called when we need to merge all the subgraphs
         from the various processes that were spawned
         """
->>>>>>> f47e61d4
 
         for scenario_label, percent_dict in other_subgraph.data.items():
             for percent_adopt, trial_results in percent_dict.items():
