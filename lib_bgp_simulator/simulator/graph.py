--- conflicted
+++ resolved
@@ -41,13 +41,8 @@
             # Done just to get subgraphs, change this later
             engine = CaidaCollector(BaseASCls=BGPAS,
                                     GraphCls=SimulatorEngine,
-<<<<<<< HEAD
-                                    _dir_exist_ok=True,
-                                    _dir=_dir).run(tsv=False)
-=======
                                     _dir=_dir,
                                     _dir_exist_ok=True).run(tsv=False)
->>>>>>> 0975d876
 
             self.subgraphs = self._get_subgraphs(engine)
             self._validate_subgraphs()
@@ -69,13 +64,8 @@
             # Done just to get subgraphs, change this later
             engine = CaidaCollector(BaseASCls=BGPAS,
                                     GraphCls=SimulatorEngine,
-<<<<<<< HEAD
-                                    _dir_exist_ok=True,
-                                    _dir=_dir).run(tsv=False)
-=======
                                     _dir=_dir,
                                     _dir_exist_ok=True).run(tsv=False)
->>>>>>> 0975d876
 
             self.subgraphs = self._get_subgraphs(engine)
             self._validate_subgraphs()
