import ipaddress
from ..enums import Relationships, Outcomes


class Scenario:
    def __init__(self, trial=None, engine=None, attack=None):
        self.trial = trial
        self.engine = engine
        self.attack = attack
        self.data = dict()

    def run(self, subgraphs, propagation_round: int):
        # Run engine
        self.engine.run(self.attack.announcements,
                        propagation_round=propagation_round)
        #print("Engine finished running")
        self._collect_data(subgraphs)
        # delete engine from attrs so that garbage collector can come
        # NOTE that if there are multiple propagation rounds, the engine
        # Will still be there
        engine = self.engine
        del self.engine

    def _collect_data(self, subgraphs):
        """Collects data about the test run before engine is deleted"""

        policies = set([x.policy.name for x in self.engine.as_dict.values()])
        all_data = {"data": dict(), "totals": dict()}
        for k, subgraph_asns in subgraphs.items():
            all_data["data"][k] = self._get_outcomes(policies, subgraph_asns)
            all_data["totals"][k] = self._get_policy_totals(policies, subgraph_asns)
        self.data = all_data
<<<<<<< HEAD
        from pprint import pprint
        pprint(all_data)

=======
        #from pprint import pprint
        #pprint(all_data)
>>>>>>> 0975d876

    def _get_outcomes(self, policies, subgraph_asns):
        outcomes = {x: {y: 0 for y in policies}
                    for x in list(Outcomes)}
        # Most specific to least specific
        ordered_prefixes = self._get_ordered_prefixes()
        # NOTE: this should be changed to ONLY iterate over subgraph asns
        for og_as_obj in self.engine.as_dict.values():
            if og_as_obj.asn not in subgraph_asns:
                continue
            if og_as_obj.asn in [self.attack.attacker_asn, self.attack.victim_asn]:
                continue
            final_as_obj, has_rib = self._get_final_as(og_as_obj, ordered_prefixes, outcomes)
            self._store_outcome(final_as_obj, has_rib, og_as_obj, outcomes)
        return outcomes

    def _get_final_as(self, as_obj, ordered_prefixes, outcomes):
        has_rib = True
        max_path = 128
        ases = set([as_obj.asn])
        # Loop all the way through to the end
        for i in range(max_path + 1):
            # Get most specific announcement, or empty RIB
            most_specific_ann = self._get_most_specific_ann(as_obj, ordered_prefixes)
            if most_specific_ann is None:
                has_rib = False
                break
            elif most_specific_ann.recv_relationship == Relationships.ORIGIN:
                break
            else:
                # Continue looping by getting the last AS
                as_obj = self.engine.as_dict[most_specific_ann.as_path[1]]
                if as_obj.asn in ases:
                    print(ases)
                    print(ases)
                    input("looping")
                else:
                    ases.add(as_obj.asn)
                # If the attacker is on the path, the outcome is hijacked
                if as_obj.asn == self.attack.attacker_asn:
                    return as_obj, has_rib
        assert i != max_path, "looping"
        return as_obj, has_rib

    def _store_outcome(self, as_obj, has_rib, og_as_obj, outcomes):
        if has_rib:
            # Store the outcome so long as there is a rib
            if as_obj.asn == self.attack.attacker_asn:
                outcomes[Outcomes.HIJACKED][og_as_obj.policy.name] += 1
            elif as_obj.asn == self.attack.victim_asn:
                outcomes[Outcomes.NOT_HIJACKED][og_as_obj.policy.name] += 1
            else:
                outcomes[Outcomes.DISCONNECTED][og_as_obj.policy.name] += 1
        else:
            outcomes[Outcomes.DISCONNECTED][og_as_obj.policy.name] += 1

    def _get_ordered_prefixes(self):
        prefixes = set()
        for ann in self.attack.announcements:
            prefixes.add(ann.prefix)

        assert len(prefixes) > 0
        # Prefixes with most specific subprefix first
        return tuple(sorted(prefixes, key=lambda x: ipaddress.ip_network(x).num_addresses))

    def _get_most_specific_ann(self, as_obj, ordered_prefixes):
        for prefix in ordered_prefixes:
            most_specific_prefix = as_obj.policy.local_rib.get(prefix)
            if most_specific_prefix is not None:
                break
        return most_specific_prefix

    def _get_policy_totals(self, policy_names, subgraph_asns):
        """Determines the total amount of ASes per policy"""

        totals = {x: 0 for x in policy_names}
        for asn in subgraph_asns:
            if asn in [self.attack.attacker_asn, self.attack.victim_asn]:
                continue
            as_obj = self.engine.as_dict[asn]
            totals[as_obj.policy.name] += 1
        return totals<|MERGE_RESOLUTION|>--- conflicted
+++ resolved
@@ -30,14 +30,8 @@
             all_data["data"][k] = self._get_outcomes(policies, subgraph_asns)
             all_data["totals"][k] = self._get_policy_totals(policies, subgraph_asns)
         self.data = all_data
-<<<<<<< HEAD
-        from pprint import pprint
-        pprint(all_data)
-
-=======
         #from pprint import pprint
         #pprint(all_data)
->>>>>>> 0975d876
 
     def _get_outcomes(self, policies, subgraph_asns):
         outcomes = {x: {y: 0 for y in policies}
