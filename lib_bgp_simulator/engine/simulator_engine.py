--- conflicted
+++ resolved
@@ -38,10 +38,6 @@
             # That way it's easy for anns to seed with path manipulation
             # Simply inherit the announcement class
             ann.seed(self.as_dict)
-<<<<<<< HEAD
-            prefix_origins.append((ann.prefix, ann.origin))
-=======
->>>>>>> bd166927
 
     def _propagate(self):
         """Propogates announcements"""
