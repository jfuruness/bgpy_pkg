--- conflicted
+++ resolved
@@ -5,11 +5,7 @@
     """MRT Announcement"""
 
     __slots__ = ["prefix", "timestamp", "as_path", "roa_validity",
-<<<<<<< HEAD
-                 "recv_relationship", "priority", "seed_asn", "withdraw"]
-=======
-                 "recv_relationship", "seed_asn"]
->>>>>>> ec3e408d
+                 "recv_relationship", "seed_asn", "withdraw"]
 
     def __init__(self,
                  prefix=None,
@@ -32,11 +28,7 @@
             self.recv_relationship = Relationships.ORIGIN
             # Must set the relationship based on the actual relationship
             #raise NotImplementedError
-<<<<<<< HEAD
-        self.priority = None
         self.withdraw = False
-=======
->>>>>>> ec3e408d
 
     def seed(self, as_dict):
         """Seeds announcement at the proper AS
