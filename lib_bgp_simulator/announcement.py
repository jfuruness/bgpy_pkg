--- conflicted
+++ resolved
@@ -37,15 +37,9 @@
         never have to worry about overlapping announcements
         """
 
-<<<<<<< HEAD
-        assert (as_dict[self.seed_asn].policy.local_rib.get(self.prefix) is None or
-            as_dict[self.seed_asn].policy.local_rib.get(self.prefix).seed_asn is not None), "Seeding conflict"
-        as_dict[self.seed_asn].policy.local_rib[self.prefix] = self
-=======
         if propagation_round == 0:
             assert as_dict[self.seed_asn].policy.local_rib.get(self.prefix) is None, "Seeding conflict"
             as_dict[self.seed_asn].policy.local_rib[self.prefix] = self
->>>>>>> d8b196d5
 
     @property
     def origin(self):
